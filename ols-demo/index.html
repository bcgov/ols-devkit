<!DOCTYPE html>
<html lang="en">

<head>
	<title>DataBC Location Services in Action</title>
	<meta charset="utf-8" />
	<meta http-equiv="X-UA-Compatible" content="IE=edge" />
	<meta name="viewport" content="width=device-width, initial-scale=1.0" />
	<link rel="shortcut icon" type="image/x-icon" href="docs/images/favicon.ico" />
	<link rel="stylesheet" href="https://maxcdn.bootstrapcdn.com/bootstrap/3.3.7/css/bootstrap.min.css"
		integrity="sha384-BVYiiSIFeK1dGmJRAkycuHAHRg32OmUcww7on3RYdg4Va+PmSTsz/K68vbdEjh4u" crossorigin="anonymous" type="text/css" />
	<link rel="stylesheet" href="https://unpkg.com/leaflet@1.2.0/dist/leaflet.css" type="text/css" />
	<link rel="stylesheet" href="https://cdn.jsdelivr.net/leaflet.locatecontrol/0.60.0/L.Control.Locate.min.css" type="text/css" />
	<link rel="stylesheet" href="https://ajax.googleapis.com/ajax/libs/jqueryui/1.10.1/themes/smoothness/jquery-ui.css" type="text/css" />
	<link rel="stylesheet" href="https://unpkg.com/leaflet.markercluster@1.0.6/dist/MarkerCluster.css" type="text/css" />
	<link rel="stylesheet" href="https://unpkg.com/leaflet.markercluster@1.0.6/dist/MarkerCluster.Default.css" type="text/css" />
	<link rel="stylesheet" href="https://cdn.jsdelivr.net/npm/timepicker@1.11.12/jquery.timepicker.css" type="text/css" />
	<link rel="stylesheet" href="https://cdn.jsdelivr.net/npm/tag-it@2.0.0/css/jquery.tagit.css" type="text/css" />
	<script src="https://kit.fontawesome.com/17084b3326.js" crossorigin="anonymous"></script>
	<style>
		/* make the map fullscreen */
		html, body {
            height: 100%;
            width: 100%;
        }
		body {
            padding: 0;
            margin: 0;
		}
		#container {
			height: 100%;
            width: 100%;
			overflow: hidden;
		}
		#map {
			height: 100%;
            width: 100%;
        }
		/* Slideable Sidebar */
		#tabWrapper {
			position: absolute;
			top: 0;
			left: 0;
			display: flex;
			align-items: center;
			height: 100%;
			z-index: 1000;
		}
		#tabs {
			height: 100%;
			width: 425px;
			background-color: transparent;
			display: flex;
			flex-direction: column;
			flex-wrap: nowrap;
		}
		#hideButton {
			border-color: lightSlateGrey;
			border-left: none;
			border-top-left-radius: 0;
			border-bottom-left-radius: 0;
			padding-left: 6px;
			padding-right: 6px;
		}
		.nav-tabs {
			flex: 0 0 auto;
			border-bottom-color: lightSlateGrey;
			display: flex;
			flex-wrap: wrap-reverse;
		}
		.nav-tabs > li > a {
			padding: 6px 8px 5px 8px;
			background-color: white;
			border-top: 1px solid lightgrey;
			border-right: 1px solid lightgrey;
			border-left: 1px solid lightgrey;
			border-bottom-color: lightSlateGrey;
		}
		.nav-tabs > li.active > a,
		.nav-tabs > li.active > a:hover,
		.nav-tabs > li.active > a:focus {
			border: 1px solid lightSlateGrey;
			border-bottom-color: transparent;
			cursor: default;
		}
		.nav-tabs > li > a:hover {
			border-color: LightSteelBlue ;
			border-bottom-color: lightSlateGrey;
		}
		.tab-content {
			background-color: white;
			border-right: 1px solid lightSlateGrey;
			flex: 1 1 1px;
			overflow: hidden;
		}
		.tab-pane {
			padding: 10px;
			height: 100%;
		}
		.tag-input-group {
			vertical-align: top;
		}
		.tagit {
			list-style-type: none;
		}
		.ui-front {
			z-index: 1001;
		}
		.ui-widget input {
			font-family: "Helvetica Neue", Helvetica, Arial, sans-serif;
			font-size: 14px;
		}
		.popup-title {
			font-size: 1.2em;
			font-weight: bold;
		}
		.btn {
			padding-left: 6px;
			padding-right: 6px;
		}
		.glyphicon {
			font-size: 16px;
		}
		.form-group {
    		margin-bottom: 5px;
		}
		table.popup-table tr td {
			padding: 2px;
			border: 1px solid lightgrey;
			border-collapse: collapse;
		}
		/*table.popup-table tr td.break {
			word-wrap: break-word;
		}*/
		table.popup-table tr td.rowName {
			font-weight: bold;
		}
		.gnsLabel {
			white-space: nowrap;
			/*-webkit-text-stroke: 0.25px white;*/
			font-family: Verdana, sans-serif;
			font-weight: bolder;
			font-size: 16px;
			text-shadow:
   				-1px -1px 0 #FFF,
    			1px -1px 0 #FFF,
    			-1px 1px 0 #FFF,
     			1px 1px 0 #FFF;
		}
		.segIdOuter {
			text-align: center;
		}
		.segId {
			padding: 1px;
			border: 1px solid black;
			border-radius: 3px;
			background-color: white;
			font-family: sans-serif;
			margin: auto;
		}
		img.navImg {
			position: absolute;
			top: 0px;
			left: 0px;
		}
		.iconDiv {
			background: none;
			border: none;
		}
		.itn {
			color: rgb(175, 0, 0);
		}
		.rdm {
			color: rgb(255, 51, 0);
		}
		#adminAreaInfo {
		  margin: 1em 0;
		}
		#title {
			position: absolute;
			z-index: 999;
			top: 0px;
			left: 50%;
      transform: translate(-50%,0);
			border: 1px solid lightSlateGrey;
			border-top: none;
			background-color: white;
			border-radius: 0 0 4px 4px;
			padding: 4px 8px 4px 8px;
			font-family: Verdana, Arial, Helvetica, sans-serif;
			font-size: 1.2em;
			font-weight: bold;
			color: #445566;
		}
		#routerWrapper {
			display: flex;
			flex-direction: column;
			flex-wrap: nowrap;
			height: 100%;
		}
		#routerList {
			flex: 0 0 auto;
			overflow-y: scroll;
			border: 1px solid LightSteelBlue;
			border-radius: 4px 0px 0px 4px;
			padding: 2px;
			max-height: 35%;
			margin-bottom: 4px;
		}
		button.reorder {
			cursor: n-resize;
		}
		#routerControls {
			flex: 0 0 auto;
			display: flex;
			flex-direction: row;
			flex-wrap: wrap;
			justify-content: space-between;
			align-items: flex-start;
		}
		.routerControl {
			margin-top: 4px;
			padding: 6px;
			border: 1px solid #CCCCCC;
			border-radius: 4px;
		}
		#time {
			width: 60px;
		}
		#date {
			width: 80px;
		}
		.notification {
			padding: 5px;
			margin: 2px;
			border: 1px solid #ffff99;
			background-color: #ffffdd;
		}
		.laneRequirement {
			padding: 5px;
			margin: 2px;
			border: 1px solid #ffaaaa;
			background-color: #ffdddd;
			display: flex;
		}
		.noShrink {
			flex-shrink: 0 ;
		}
		table.safeLanesTable {
			border-collapse: collapse;
			border: 1px solid grey;
			background-color: #dddddd;
		}
		table.safeLanesTable tr td:first-child {
			width: 5px;
		}
		table.safeLanesTable tr td.centerLine {
			width: 4px;
			background-color: #dfd461;
			border-left: 1px solid #c4aa56;
			border-right: 1px solid #c4aa56;
		}
		table.safeLanesTable tr td {
			width: 20px;
			height: 35px;
			text-align: center;
			font-family: 'Segoe UI', Tahoma, Geneva, Verdana, sans-serif;
			font-weight: bold;
		}
		table.safeLanesTable tr td.centerLine + td { 
			border-left: none;
		}
		table.safeLanesTable tr td:last-child {
			border-right: 1px solid grey;
		}
		table.safeLanesTable tr td.unsafe {
			background-color: #ffaaaa;
			border-left: 2px dashed white;
		}
		table.safeLanesTable tr td.safe {
			background-color: #96b393;
			border-left: 2px dashed white;
		}
		#directions {
			overflow-y: scroll;
		}
		.direction {
			padding: 5px;
			margin: 2px;
			border: 1px solid #aaffaa;
			background-color: #eeffee;
			display: flex;
			flex-direction: row;
			flex-wrap: nowrap;
			justify-content: space-between;
			align-items: flex-start;
		}
		.selectedDirection {
			background-color: #aaccff;
			border-color: #3388ff
		}
		.direction .dirBody {
			flex: 1 1 auto;
		}
		.direction .FERRY {
			flex: 0 0 auto;
			background: url('img/ferry.png');
			background-repeat: no-repeat;
			width: 22px;
			height: 22px;
			margin: 2px;
		}
		.timing {
			margin-top: 8px;
			margin-bottom: 8px;
		}
		span.fastest {
			color: #FF00FF;
		}
		span.shortest {
			color: #0000FF;
		}
		.form-row {
			display: flex;
			flex-direction: row;
			align-items: baseline;
		}
		.short-field {
			width: 60px;
		}
		.miniBtn {
			padding: 1px 2px;
		}
		table.schedule {
			margin: auto;
		}
		table.schedule tr td {
			border: 1px solid black;
			border-collapse: collapse;
			padding: 4px;
		}
		#configDialog div {
			padding-bottom: 5px;
		}
		#configDialog td, #configDialog th {
			border: 1px solid darkGrey;
		}
		#configDialog input {
			width: 50px;
			font-size: 1em;
		}
		#configDialog input:invalid {
			border: 2px dashed red;
			background-image: linear-gradient(to right, white, pink);
		}
		#configDialog td, #configDialog th {
			padding: 1px 2px;
			text-align: center;
			font-size: 0.8em;
		}
		#configDialog table th:first-child {
			width: 110px;
		}
		.leaflet-marker-icon .number{
			position: relative;
			top: -36px;
			font-size: 11px;
			font-family: "Arial Narrow", Arial, sans-serif;
			font-weight: bold;
			width: 25px;
			text-align: center;
		}

		/* For leaflet-zoom-min.js */
		.leaflet-control-zoom-min {
			text-indent: -999em;
			background: #fff url(data:image/gif;base64,R0lGODlhGAAYAOZdACIiIiMjIy8vLyoqKsPDwzMzM0xMTDQ0NGlpaUtLS+Tk5J2dnXd3d7m5ueDg4GdnZykpKSYmJkpKSre3t09PT5eXl4KCgrCwsHNzc1lZWWhoaCcnJ5ubm3R0dFJSUp+fn1RUVJqamoODg8TExD09PYqKijo6OpGRkV1dXVFRUUNDQ3FxcZmZmYCAgEVFRXV1dSgoKIaGhlxcXEdHR5SUlMvLy5iYmNXV1VNTU7GxsbOzs9ra2jExMdbW1isrKywsLFtbW6qqqnh4eGpqat3d3XBwcI2NjWRkZLi4uL+/vyUlJZycnNvb297e3r6+vvf392VlZcbGxq2trWFhYWZmZszMzE5OTsDAwG1tbZWVlZaWlqGhod/f3////wAAAAAAAAAAAAAAAAAAAAAAAAAAAAAAAAAAAAAAAAAAAAAAAAAAAAAAAAAAAAAAAAAAAAAAAAAAAAAAAAAAAAAAAAAAAAAAAAAAAAAAAAAAAAAAAAAAAAAAAAAAAAAAAAAAAAAAACH5BAEAAF0ALAAAAAAYABgAQAf/gF2Cg10KLFASAgISVBWEhFkAklaPlT0Rkpk2XRCZnj4oEwQknp4Dgw0BAFqPLZ0ZFJ4BDYICpSWEURNBpZ4Cgx+qvQAmgjs4AAEflV1XBckgShkJEQeeBUmPLwAezF0jKTqDGJkdXQaZLt5dTj/DCRq9MDldHgAbw5kPhdb5AAkXBpXAd0ABMyED8g1gsE6QAwwJhw3oQMQbB1UyRlSpQeDJAiClAoQg5OCZkUrPAGzpImJIpgJNBHWKIMUbF0FMGsTIdOpBphUNb5jo9cBWJgveLOQTgM6TihOCjkgq4s9AiGEUHFyoMMUfAA5dGHjFooEHDQSkMjEUREBYPiSDHEQkI1CJQL9SM5aAkHSAbsMuCxAYUGQAwQJvgQAAOw==) no-repeat scroll center center;
			background-size: 12px 12px;
		}
		.leaflet-control-zoom-min:focus {
			outline: 0;
		}
		.leaflet-control-zoom-min.leaflet-disabled {
			background-image: url(data:image/gif;base64,R0lGODlhGAAYAOZGAHp6eoWFhX9/f3t7e4KCgtvb2319faSkpJSUlMTExOzs7JiYmO/v79DQ0KWlpdXV1ZeXl8LCwq2trZWVldTU1KysrJOTk8HBwbS0tLW1tZ2dnaOjo5ubm9nZ2aurq+bm5oCAgMPDw+vr6+np6ZKSkomJicXFxYuLi9zc3Lm5ub+/v+Dg4J6enszMzMDAwN3d3djY2Pr6+oODg46OjqCgoHx8fJGRkaqqqr29vaampqenp7a2to+Pj7Ozs7u7u9HR0aKioqmpqX5+fs7OzsfHx66urv///wAAAAAAAAAAAAAAAAAAAAAAAAAAAAAAAAAAAAAAAAAAAAAAAAAAAAAAAAAAAAAAAAAAAAAAAAAAAAAAAAAAAAAAAAAAAAAAAAAAAAAAAAAAAAAAAAAAAAAAAAAAAAAAAAAAAAAAAAAAAAAAAAAAAAAAAAAAAAAAAAAAAAAAAAAAAAAAAAAAAAAAAAAAAAAAAAAAAAAAAAAAAAAAAAAAAAAAAAAAAAAAAAAAACH5BAEAAEYALAAAAAAYABgAQAf/gEaCg0YMERskBAQkGxeEhCoAkhOPlR8GkpmOApmdICwUBSednQKDDwMALo89nBwTnQMPggSkKYQvFC2knQSDJqm8ACWCIwsAAyaVRh0ByAs1HBYGzpkBHY8VABDLRigQP4MemRVGCJk83UYwIMIWB7xCDUYQAJjCkgeF1fgW84IpMAVgsKwIJ2ECJKgTpMDDQV4CKojoFiKVBhQrVhSIkUADqQERCClw5qNSNSJGMuSwNtEIJwNDuiko9mBHJlPwJN1Y+KEErwO1MmHohgEfgXOdZuAQBERSEHwAEEQQNkFBgws0oAIIYUSCVh0HZKhwMCqTQkEFguGjMCgDsgKVFwrw62QjwTEAAeAuNJLAAQJFCBwk6BYIADs=);
		}

		/* For leaflet-history.js */
		.history-control.leaflet-bar.hidden{display:none}
		.history-control.leaflet-bar.horizontal a{display:inline-block;border-bottom:0;border-radius:0;border-right:1px solid #ccc}
		.history-control.leaflet-bar.horizontal a:first-child{border-top-left-radius:4px;border-bottom-left-radius:4px}
		.history-control.leaflet-bar.horizontal a:last-child{border-top-right-radius:4px;border-bottom-right-radius:4px;border-right:0}
		.history-control.leaflet-bar a{width:auto;font-size:1.1em;min-width:26px}
	</style>
</head>

<body>
	<div id="container">
		<div id="title">DataBC Location Services in Action</div>
		<div id="tabWrapper">
			<div id="tabs">
				<ul class="nav nav-tabs" role="tablist">
					<li role="presentation" class="active">
						<a href="#tabs-1" aria-controls="tabs-1" role="tab" data-toggle="tab">Address</a>
					</li>
					<li role="presentation">
						<a id="routerTab" href="#tabs-2" aria-controls="tabs-2" role="tab" data-toggle="tab">Route</a>
					</li>
					<li role="presentation">
						<a href="#tabs-3" aria-controls="tabs-3" role="tab" data-toggle="tab">Businesses by Tag</a>
					</li>
					<li role="presentation">
						<a href="#tabs-4" aria-controls="tabs-4" role="tab" data-toggle="tab">Businesses by Name</a>
					</li>
					<!-- li role="presentation">
						<a href="#tabs-5" aria-controls="tabs-5" role="tab" data-toggle="tab">Isochrones</a>
					</li -->
				</ul>
				<div class="tab-content">
					<div role="tabpanel" class="tab-pane active" id="tabs-1"><form autocomplete="off">
						<div class="input-group">
							<input type="text" class="form-control input-field" id="geocodeField" placeholder="Enter civic or intersection address"/>
							<div class="input-group-btn">
								<button id="geocodeBtn" class="btn btn-default" type="button" title="Search">
									<span class="glyphicon glyphicon-search" aria-label="Search"></span>
								</button>
								<button id="randomBtn" class="btn btn-default" type="button" title="Jump at Random">
									<span class="glyphicon glyphicon-asterisk" aria-label="Random"></span>
								</button>
								<button id="gmapsBtn" class="btn btn-default" type="button" title="View in Google Maps">
									<span class="glyphicon glyphicon-globe" aria-label="View in Google Maps"></span>
								</button>
								<button id="listBtn" class="btn btn-default" type="button" title="View As List">
									<span class="glyphicon glyphicon-list" aria-label="View As List"></span>
								</button>
								<button id="addressClear" class="btn btn-default input-clear" type="button" title="Clear">
									<span class="glyphicon glyphicon-remove" aria-label="Clear"></span>
								</button>
							</div>
						</div>
<<<<<<< HEAD
						<div>
							<input id="exactSpellingChk" type="checkbox" aria-label="Exact Spelling" title="Exact Spelling"> Exact Spelling<br/>
							<h5><b>Note:</b> exactSpelling is only suitable for demos. Enable by appending '&gc=tst' to the URL of this web application.</h5><br/>
						</div>
=======
						<!--div>
							<input id="exactSpellingChk" type="checkbox" aria-label="Exact Spelling" title="Exact Spelling"> Exact Spelling<br/>
						</div-->
>>>>>>> 2e698704
						</form>
						<div>
							<h4>Examples:</h4>
							<ul>
	   						<li>1175 Douglas St Victoria BC</li>
	   						<li>201A 1175 Douglas St Victoria BC</li>
	   						<li>Victoria BC</li>
	   						<li>Douglas St and Yates St Victoria BC</li>
	   						<li>Delta Port Entrance -- Roberts Bank Rd Delta BC</li>
	   						<li>Delta Creek Bridge --  Terrace BC</li>
	   						<li>Boston Bar 8 near Boston Bar BC</li>
	   						<li>Brentwood Bay in Central Saanich BC</li>
	   						<li>Fairfield in Victoria BC</li>
	   						<li>Hwy 1 and Exit 366</li>
							</ul>
		 				</div>
						<div id="adminAreaInfo">
						</div>
					</div>
					<div role="tabpanel" class="tab-pane" id="tabs-2">
						<div id="routerWrapper">
							<div id="routerList">
								<div class="form-group">
									<div class="input-group">
										<div class="input-group-btn">
											<button class="btn btn-default reorder" type="button" title="Drag to Re-order">
												<span class="glyphicon glyphicon-sort" aria-label="Drag to Re-order"></span>
											</button>
										</div>
										<form autocomplete="off"><input type="text" class="form-control input-field" placeholder="Address" autocomplete="off"/></form>
										<div class="input-group-btn">
											<button class="btn btn-default random" type="button" title="Jump at Random">
												<span class="glyphicon glyphicon-asterisk" aria-label="Random"></span>
											</button>
											<!-- button class="btn btn-default gmaps" type="button" title="View in Google Maps">
												<span class="glyphicon glyphicon-globe" aria-label="View in Google Maps"></span>
											</button -->
											<button class="btn btn-default zoom-to" type="button" title="Zoom To Location">
												<span class="glyphicon glyphicon-map-marker" aria-label="Zoom To Location"></span>
											</button>
											<button class="btn btn-default input-clear" type="button" title="Clear">
												<span class="glyphicon glyphicon-remove" aria-label="Clear"></span>
											</button>
										</div>
									</div>
								</div>
								<div class="form-group">
									<div class="input-group">
										<div class="input-group-btn">
											<button class="btn btn-default reorder" type="button" title="Drag to Re-order">
												<span class="glyphicon glyphicon-sort" aria-label="Drag to Re-order"></span>
											</button>
										</div>
										<form autocomplete="off"><input type="text" class="form-control input-field" placeholder="Address" /></form>
										<div class="input-group-btn">
											<button class="btn btn-default random" type="button" title="Jump at Random">
												<span class="glyphicon glyphicon-asterisk" aria-label="Random"></span>
											</button>
											<!--button class="btn btn-default gmaps" type="button" title="View in Google Maps">
												<span class="glyphicon glyphicon-globe" aria-label="View in Google Maps"></span>
											</button -->
											<button class="btn btn-default zoom-to" type="button" title="Zoom To Location">
												<span class="glyphicon glyphicon-map-marker" aria-label="Zoom To Location"></span>
											</button>
											<button class="btn btn-default input-clear" type="button" title="Clear">
												<span class="glyphicon glyphicon-remove" aria-label="Clear"></span>
											</button>
										</div>
									</div>
								</div>
							</div>
							<div class="input-group">
								<div class="input-group-btn">
									<button id="addDestBtn" class="btn btn-default" type="button" title="Add Destination">
										<span class="glyphicon glyphicon-plus" aria-label="Add Destination"></span>
									</button>
								</div>
								<input id="addAddrField" type="text" class="form-control input-field" placeholder="Click on Map For Coordinates" readonly/>
								<div class="input-group-btn">
									<button class="copyToClipboardBtn btn btn-default" type="button" title="Copy to clipboard" data-clipboard-target="#addAddrField">
										<span class="glyphicon glyphicon-copy" aria-label="Copy to clipboard"></span>
									</button>
									<button class="btn btn-default input-clear" type="button" title="Clear">
										<span class="glyphicon glyphicon-remove" aria-label="Clear"></span>
									</button>
								</div>
							</div>
							<div>
								<input id="routeOptionsChk" type="checkbox" aria-label="Hide Route Options" title="Hide Route Options"> Hide Route Options</br>
							</div>
							<div id="routerControls">
								<div class="routerControl">
									<input name="criteria" type="radio" value="fastest" aria-label="Fastest"  checked="checked"> <span class="fastest">Fastest</span><br>
									<input name="criteria" type="radio" value="shortest" aria-label="Shortest"> <span class="shortest">Shortest</span>
								</div>
								<div class="routerControl">
									<input id="roundTripChk" type="checkbox" aria-label="Round trip" title="Round trip"> Round Trip<br/>
									<input id="optimizeChk" type="checkbox" aria-label="Optimize Order" title="Optimize Order"> Optimize Order<br/>
									<input id="nearestStopChk" type="checkbox" aria-label="Nearest Stop" title="Nearest Stop"> Nearest Stop
								</div>
								<div class="routerControl">
									<input id="gdfChk" class="routeOnChange" type="checkbox" aria-label="Global Distortion Field" title="Global Distortion Field"> <a class="configDialogLink">Global Distortion Field</a><br/>
									<input id="ldfChk" class="routeOnChange" type="checkbox" aria-label="Local Distortion Field" title="Local Distortion Field"> Local Distortion Field<br/>
								</div>
								<div class="routerControl">
									<input id="timeDependentChk" class="routeOnChange" type="checkbox" aria-label="Time Dependent" title="Time Dependent"> Time Dependent<br/>
									Start Date/Time:
									<input id="date" class="routeOnChange" aria-label="Date" title="Date">
									<input id="time" class="routeOnChange" aria-label="Time" title="Time"><br/>
									<input id="ferrySchedulesChk" class="routeOnChange" type="checkbox" aria-label="Ferry Schedules" title="Ferry Schedules"> Ferry Schedules<br/>
									<input id="trafficChk" class="routeOnChange" type="checkbox" aria-label="Traffic" title="Traffic"> Traffic<br/>
									<input id="eventsChk" class="routeOnChange" type="checkbox" aria-label="Events" title="Events"> Events<br/>
								</div>
								<div class="routerControl">
									<input id="turnRestrictionsChk" class="routeOnChange" type="checkbox" aria-label="Turn Restrictions" title="Turn Restrictions"> Turn Restrictions<br/>
									<input id="xingCostsChk" class="routeOnChange" type="checkbox" aria-label="Crossing Costs" title="Crossing Costs"> <a class="configDialogLink">Crossing Costs</a><br/>
									<input id="turnCostsChk" class="routeOnChange" type="checkbox" aria-label="Turn Costs" title="Turn Costs"> <a class="configDialogLink">Turn Costs</a><br/>
									<input id="correctSideChk" class="routeOnChange" type="checkbox" aria-label="Correct Side" title="Correct Side"> Correct Side<br/>
								</div>
								<div class="routerControl">
									<input id="simplifyDirectionsChk" class="routeOnChange" type="checkbox" aria-label="Simplify Directions" title="Simplify Directions"> Simplify Directions &nbsp; 
									Threshold (m): <input id="simplifyThreshold" class="routeOnChange" type="input" value="250" size="10" aria-label="Simply Threshold" title="Simplify Threshold">
								</div>
								<div class="routerControl" style="margin-right: 50px;">
									<input id="snapDistanceChk" class="routeOnChange" type="checkbox" aria-label="Snap Distance" title="Snap Distance">
									Snap Distance (m): <input id="snapDistance" class="routeOnChange" type="input" value="1000" size="10" aria-label="Snap Distance" title="Snap Distance">
								</div>
								<div class="routerControl">
									<input id="truckControlsChk" class="routeOnChange" type="checkbox" aria-label="Truck Mode" title="Truck Mode"> Truck Mode</br>
									<div id="truckControls">
										<input id="followTruckRouteChk" class="routeOnChange" type="checkbox" aria-label="Follow Truck Route" title="Follow Truck Route"> Follow Truck Route; 
										Multiplier:<input id="truckRouteMultiplier" class="routeOnChange" type="text" aria-label="Truck Route Multiplier" title="Truck Route Multiplier" size="2"></br>
										<input id="noCommercialVehicleChk" class="routeOnChange" type="checkbox" aria-label="No Commercial Vehicle" title="No Commercial Vehicle"> No Commercial Vehicle &nbsp; 
										<input id="noSelfIssueChk" class="routeOnChange" type="checkbox" aria-label="No Self Issue" title="No Self Issue"> No Self Issue</br>
										<table>
											<tbody>
												<tr>
													<td>Partition On:</td>
													<td>
														<select id="partition" class="routeOnChange" aria-label="Partition" title="Partition">
															<option selected>isTruckRoute</option>
															<option>ownership</option>
														</select>
													</td>
												</tr>
												<tr><td>Height OAH (m):</td><td><input id="height" class="routeOnChange" type="text" aria-label="Height" title="Height"></td></tr>
												<tr><td>Width OAW (m):</td><td><input id="width" class="routeOnChange" type="text" aria-label="Width" title="Width"></td></tr>
												<tr><td>Length OAL (m):</td><td><input id="length" class="routeOnChange" type="text" aria-label="Length" title="Length"></td></tr>
												<tr><td>Weight GVW (kg):</td><td><input id="weight" class="routeOnChange" type="text" aria-label="Weight" title="Weight"></td></tr>
												<tr><td>Axle Weights (kg):</td><td>
													1:<input id="weight1axle" class="routeOnChange" type="text" aria-label="Weight 1 Axle" title="Weight 1 Axle" size="4">
													2:<input id="weight2axle" class="routeOnChange" type="text" aria-label="Weight 2 Axle" title="Weight 2 Axle" size="4">
													3:<input id="weight3axle" class="routeOnChange" type="text" aria-label="Weight 3 Axle" title="Weight 3 Axle" size="4">
												</td></tr>
												<tr>
													<td>Restriction Source:</td>
													<td>
														<select id="restrictionSource" class="routeOnChange" aria-label="Restriction Source">
															<option selected>ITN</option>
															<option>RDM</option>
														</select>
													</td>
												</tr>
												<tr><td>Exclude Restrictions:</td><td><input id="excludeRestrictions" class="routeOnChange" type="text" aria-label="Exclude Restrictions" title="Exclude Restrictions"></td></tr>
											</tbody>
										</table>
									</div>
								</div>
							</div>
							<div id="routerInfo">
								<div id="timing" class="timing"></div>
								<button id="downloadKml" class="btn btn-default" type="button" title="Download Route as KML">Download KML</button>
							</div>
							<div id="notifications"></div>
							<div id="directionsHeader"></div>
							<div id="directions"></div>
						</div>
					<form autocomplete="off"></div>
					<div role="tabpanel" class="tab-pane" id="tabs-3">
						<div class="input-group">
							<ul id="tags"></ul>
							<div class="input-group-btn tag-input-group">
								<button id="findOccsByTag" class="btn btn-default" type="button" title="Search">
									<span class="glyphicon glyphicon-search" aria-label="Search"></span>
								</button>
								<button id="clearTags" class="btn btn-default" type="button" title="Clear">
									<span class="glyphicon glyphicon-remove" aria-label="Clear"></span>
								</button>
							</div>
						</div>
						Example: First Nations <span style="font-size: 1.2em;">&crarr;</span>
					</div>
					<div role="tabpanel" class="tab-pane" id="tabs-4" autocomplete="off">
						<div class="input-group">
							<input type="text" class="form-control input-field" id="nameField" placeholder="Enter name of public place or business" />
							<div class="input-group-btn">
								<button id="findOccsByName" class="btn btn-default" type="button" title="Search">
									<span class="glyphicon glyphicon-search" aria-label="Search"></span>
								</button>
								<button id="nameClear" class="btn btn-default input-clear" type="button" title="Clear">
									<span class="glyphicon glyphicon-remove" aria-label="Clear"></span>
								</button>
							</div>
						</div>
					</div>
					<div role="tabpanel" class="tab-pane" id="tabs-5">
						<div class="form-group input-group">
							<input type="text" class="form-control input-field" id="isoGeocodeField" placeholder="Enter civic or intersection address" />
							<div class="input-group-btn">
								<button id="isoRandom" class="btn btn-default" type="button" title="Jump at Random">
									<span class="glyphicon glyphicon-asterisk" aria-label="Random"></span>
								</button>
								<button id="isoClear" class="btn btn-default input-clear" type="button" title="Clear">
									<span class="glyphicon glyphicon-remove" aria-label="Clear"></span>
								</button>
							</div>
						</div>
						<div class="form-group form-row">
							<label for="zoneSize" class="col-sm-5 col-form-label">Zone Size (minutes):</label>
							<div class="col-sm-3">
								<input type="text" class="form-control" id="zoneSize" value="10" />
							</div>
						</div>
						<div class="form-group form-row">
							<label for="zoneSize" class="col-sm-5 col-form-label">Zone Count:</label>
							<div class="col-sm-3">
								<input type="text" class="form-control" id="zoneCount" value="1" />
							</div>
						</div>
						<div class="form-group form-row">
							<label for="inboundChk" class="col-sm-5 col-form-label">Inbound?</label>
							<div class="col-sm-3">
								<input id="inboundChk" type="checkbox" aria-label="Inbound" title="Inbound">
							</div>
						</div>
						<div class="form-group form-row">
							<label for="testChk" class="col-sm-5 col-form-label">Test</label>
							<div class="col-sm-3">
								<input id="testChk" type="checkbox" aria-label="Test" title="Test">
							</div>
						</div>

					</div>
				</div>
			</div>
			<div id="hideHandle">
				<button id="hideButton" type="button" class="btn btn-default" title="Collapse side panel">
					<span class="glyphicon glyphicon-chevron-left" aria-label="Clear"></span>
				</button>
			</div>
		</div> <!-- tabWrapper -->
		<div id="map"></div>
	</div> <!-- container -->
	<div id="configDialog" title="Configuration">
		<div>
		<div>
			<table>
			  <thead>
				  <tr><th></th><th>yield/<br/>roundabout</th><th>sign</th><th>light</th><th>multiplier</th></tr>
			  </thead>
			  <tbody>
  				<tr>
	  				<th>Crossing Cost</th>
		  			<td><input id="yieldCost" class="routeOnChange" required type="number" min="0" max="100" step="any"></td>
			  		<td><input id="signCost" class="routeOnChange" required type="number" min="0" max="100" step="any"></td>
				  	<td><input id="lightCost" class="routeOnChange" required type="number" min="0" max="100" step="any"></td>
					  <td><input id="multiplier" class="routeOnChange" required type="number" min="1" max="10" step="any"></td>
  				</tr>
	  		</tbody>
		  </table>
		</div>
		<div>
			<table>
			  <thead>
				  <tr><th></th><th>left</th><th>right</th><th>leftTruck</th><th>rightTruck</th></tr>
			  </thead>
			  <tbody>
  				<tr>
	  				<th>Turn Cost</th>
		  			<td><input id="leftTurnCost" class="routeOnChange" required type="number" min="0" max="100" step="any"></td>
			  		<td><input id="rightTurnCost" class="routeOnChange" required type="number" min="0" max="100" step="any"></td>
				  	<td><input id="leftTruckTurnCost" class="routeOnChange" required type="number" min="0" max="100" step="any"></td>
					  <td><input id="rightTruckTurnCost" class="routeOnChange" required type="number" min="0" max="100" step="any"></td>
  				</tr>
	  		</tbody>
		  </table>
		</div>
		<div>
			Global Distortion Field
			<table id="gdfTable">
				<thead>
					<tr><th rowspan="3">Road Class</th><th colspan="3">Friction Factor</th></tr>
					<tr><th rowspan="2">CAR</th><th colspan="2">TRUCK</th></tr>
					<tr><th>Base</th><th>TruckRoute</th></tr>
				</thead>
				<tbody>
				</tbody>
			</table>
		</div>
		<div>
			Tuning String:<input id="configString">
			<button class="copyToClipboardBtn" type="button" title="Copy to clipboard" data-clipboard-target="#configString">
				<span class="glyphicon glyphicon-copy" aria-label="Copy to clipboard"></span>
			</button>
		</div>
	</div>
	<script src="https://maps.googleapis.com/maps/api/js?key=AIzaSyCO2a43ItOYdAuRFcbCSLLn8AQwnMlf6sI"></script>
	<script src="https://unpkg.com/leaflet@1.2.0/dist/leaflet.js"></script>
	<script src='https://unpkg.com/leaflet.gridlayer.googlemutant@0.11.2/dist/Leaflet.GoogleMutant.js'></script>
	<script src="https://cdn.jsdelivr.net/leaflet.locatecontrol/0.60.0/L.Control.Locate.min.js"></script>
	<script src="https://unpkg.com/esri-leaflet@2.1.4/dist/esri-leaflet.js"
		integrity="sha512-m+BZ3OSlzGdYLqUBZt3u6eA0sH+Txdmq7cqA1u8/B2aTXviGMMLOfrKyiIW7181jbzZAY0u+3jWoiL61iLcTKQ=="
		crossorigin=""></script>
	<script src="leaflet-bing-layer.js"></script>
	<!--script src="https://cdnjs.cloudflare.com/ajax/libs/OverlappingMarkerSpiderfier-Leaflet/0.2.6/oms.min.js"></script-->
	<!--script src="https://unpkg.com/leaflet.featuregroup.subgroup@1.0.2/dist/leaflet.featuregroup.subgroup.js"></script-->
	<!--script src="https://unpkg.com/leaflet.markercluster@1.0.6/dist/leaflet.markercluster.js"></script-->
	<!--script src="https://unpkg.com/leaflet.markercluster.freezable@0.1.1/dist/leaflet.markercluster.freezable.js"></script-->
	<script src="leaflet.rotatedMarker.js"></script>
	<script src="leaflet-layerjson.js"></script>
	<script src="leaflet-history.js"></script>
	<script src="leaflet-zoom-min.js"></script>
	<script src="https://ajax.googleapis.com/ajax/libs/jquery/1.10.1/jquery.min.js"></script>
	<script src="https://ajax.googleapis.com/ajax/libs/jqueryui/1.10.1/jquery-ui.min.js"></script>
	<script src="https://cdn.jsdelivr.net/npm/sortablejs@1.10.2/Sortable.min.js"></script>
	<script src="https://cdn.jsdelivr.net/npm/timepicker@1.11.12/jquery.timepicker.min.js"></script>
	<script src="https://cdn.jsdelivr.net/npm/tag-it@2.0.0/js/tag-it.min.js"></script>
	<script src="https://maxcdn.bootstrapcdn.com/bootstrap/3.3.7/js/bootstrap.min.js" crossorigin="anonymous"
		integrity="sha384-Tc5IQib027qvyjSMfHjOMaLkfuWVxZxUPnCJA7l2mCWNIpG9mGCD8wGNIcPD7Txa"></script>
	<script type="text/javascript" src="https://unpkg.com/clipboard@2.0.0/dist/clipboard.min.js"></script>
	<script>
		// prevent an routing from being done until everything is set up
		var settingUp = true;

		L.NumberedIcon = L.Icon.extend({
			options: {
    			number: '',
				iconUrl: 'img/marker-icon-hole.png',
    			iconSize: new L.Point(25, 41),
				iconAnchor: new L.Point(13, 41),
				popupAnchor: new L.Point(0, -33),
				shadowUrl: 'https://cdnjs.cloudflare.com/ajax/libs/leaflet/0.7.7/images/marker-shadow.png',
				shadowSize: [41, 41]
			},

			createIcon: function () {
				var div = document.createElement('div');
				var img = this._createImg(this.options['iconUrl']);
				var numdiv = document.createElement('div');
				numdiv.setAttribute ( "class", "number" );
				numdiv.innerHTML = this.options['number'] || '';
				div.appendChild ( img );
				div.appendChild ( numdiv );
				this._setIconStyles(div, 'icon');
				return div;
			},

		});

		// parse query params
		var queryParams = new URL(document.location).searchParams;

		// Keys
		var BING_KEY = 'ArFQcMQQdw-tWyNSzt5Mafl-kq4I6naIWvX7YZjq-P20-f-txYOcMzPnl0yoNvvn';
		var DATABC_APIKEY = "11dd756f680c47b5aef5093d95543738";

		// API URLs
		var gcApi = "https://geocoder.api.gov.bc.ca/";
		var routeApi = "https://router.api.gov.bc.ca/";
		var routeMethod = 'POST';
		//var routeMethod = 'GET';
		switch(queryParams.get('gc')) {
			case 'tst':
				gcApi = "https://geocodertst.api.gov.bc.ca/";
				break;
			case 'dlv':
			  gcApi = "https://geocoderdlv.api.gov.bc.ca/";
				break;
			case 'rri':
				gcApi = "https://ssl.refractions.net/ols/geocoder/";
				break
			case 'local':
				gcApi = "http://localhost:8080/";
				break;
			case 'dip':
				gcApi = "https://data-integration-geocoder-prod.apps.silver.devops.gov.bc.ca/";
		}

		switch(queryParams.get('rt')) {
			case 'tst':
				routeApi = "https://routertst.api.gov.bc.ca/";
				break;
			case 'dlv':
				routeApi = "https://routerdlv.api.gov.bc.ca/";
				break;
		 	case 'rri':
				routeApi = "https://ssl.refractions.net/ols/router/";
				break;
			case 'local':
				routeApi = "http://localhost:8080/";
				break;
			case 'dip':
				routeApi = "https://data-integration-router-api-prod.apps.silver.devops.gov.bc.ca/";
				break;
			default:
				routeMethod = 'GET';
		}

		var routeHeaders = {apiKey: DATABC_APIKEY};
		var routeQuery = '';
		if(routeMethod == 'GET') {
			routeHeaders = {};
			routeQuery = 'apikey=' + DATABC_APIKEY
		}

		var matchPrecisionNot = "";
		if('noStreets' in queryParams) {
			matchPrecisionNot = "street";
		}

		var defaultLocationDescriptor = 'parcelPoint';
		if(queryParams.get('locationDescriptor') == 'accessPoint'
				|| queryParams.get('locationDescriptor') == 'routingPoint') {
			defaultLocationDescriptor = queryParams.get('locationDescriptor');
		}

		// Leaflet Map setup
		var map = L.map('map', {
			minZoom: 4,
			maxZoom: 20,
			zoomControl: false
		}).setView([48.44, -123.43], 12);
		L.control.scale({position:'bottomright'}).addTo(map);
		new L.HistoryControl({
			position: 'bottomright',
    		backImage: 'glyphicon glyphicon-triangle-left',
    		forwardImage: 'glyphicon glyphicon-triangle-right'
		}).addTo(map);
		map.addControl(new L.Control.ZoomMin({
			position: 'bottomright',
			minBounds: [
				[48.3, -139.06],
				[60.0, -114.03]
			]
		}));
		L.control.locate({
			position: 'bottomright',
			icon: 'glyphicon glyphicon-map-marker',
			iconLoading: 'glyphicon glyphicon-time',
			locateOptions: {
				maxZoom: 16
			}
		}).addTo(map);

		map.createPane('routePane');
		map.getPane('routePane').style.zIndex = 499;

		// var mcg = L.markerClusterGroup({
		// 	showCoverageOnHover: false,
		// 	zoomToBoundsOnClick: false,
		// 	removeOutsideVisibleBouncds: false,
		// 	maxClusterRadius: 10
		// });
		// mcg.addTo(map);
		// mcg.freezeAtZoom("maxKeepSpiderfy");

		// var clusterManager = {
		// 	layers: [],
		// 	mcg: mcg,
		// 	addLayer: function(layer) {
		// 		this.layers.push(layer);
		// 	},
		// 	clearLayer: function(layer) {
		// 		// clear all the markers
		// 		this.mcg.clearLayers();
		// 		// re-add the markers from the other layers
		// 		for(var i = 0; i < this.layers.length; i++) {
		// 			if(this.layers[i] != layer) {
		// 				this.mcg.addLayers(lyr);
		// 			}
		// 		}
		// 	},
		// 	addMarker: function(marker) {
		// 		this.mcg.addLayer(marker);
		// 	}
		// };

		// var oms = new OverlappingMarkerSpiderfier(map, {nearbyDistance: 30});
		// var popup = new L.Popup();
		// oms.addListener('click', function(marker) {
		// 	popup.setContent(marker.desc);
		// 	popup.setLatLng(marker.getLatLng());
		// 	map.openPopup(popup);
		// });
		// oms.addListener('spiderfy', function(markers) {
		// 	map.closePopup();
		// });
		//
		// var omsManager = {
		// 	layers: [],
		// 	oms: oms,
		// 	addLayer: function(layer) {
		// 		this.layers.push(layer);
		// 	},
		// 	clearLayer: function(layer) {
		// 		// clear all the markers
		// 		this.oms.clearMarkers();
		// 		// re-add the markers from the other layers
		// 		for(var i = 0; i < this.layers.length; i++) {
		// 			if(this.layers[i] != layer) {
		// 				this.layers[i].eachLayer(function(lyr) {
		// 					this.oms.addMarker(lyr);
		// 				});
		// 			}
		// 		}
		// 	},
		// 	addMarker: function(marker) {
		// 		this.oms.addMarker(marker);
		// 	}
		// };

		var baseLayers = {};
		var overlays = {};

		// define icons to use for markers
		var siteIcon = L.icon({
			iconUrl: 'https://cdn.rawgit.com/bcgov/ols-devkit/master/kml/icons/geocoder/parcelPoint_high.png',
			iconSize: [32,32],
			iconAnchor: [16,16],
			popupAnchor: [0,-10],
		});

		var apIcon = L.icon({
			iconUrl: 'https://cdn.rawgit.com/bcgov/ols-devkit/master/kml/icons/geocoder/accessPoint_high.png',
			iconSize: [32,32],
			iconAnchor: [16,32],
			popupAnchor: [0,-32],
		});

		var intIcon = L.icon({
			iconUrl: 'https://cdn.rawgit.com/bcgov/ols-devkit/master/kml/icons/geocoder/intersectionPoint_high.png',
			iconSize: [32,37],
			iconAnchor: [16,37],
			popupAnchor: [0,-32],
		});

		var occIcon = L.icon({
			iconUrl: 'https://cdn.rawgit.com/bcgov/ols-devkit/master/kml/icons/gsr/black_border_32p/bcgsr.unclassified.png',
			iconSize: [26,32],
			iconAnchor: [13,16],
			popupAnchor: [0,-16],
		});

		var redIcon = new L.Icon({
			iconUrl: 'https://cdn.rawgit.com/pointhi/leaflet-color-markers/master/img/marker-icon-red.png',
			shadowUrl: 'https://cdnjs.cloudflare.com/ajax/libs/leaflet/0.7.7/images/marker-shadow.png',
			iconSize: [25, 41],
			iconAnchor: [12, 41],
			popupAnchor: [1, -34],
			shadowSize: [41, 41]
		});

		var greenIcon = new L.Icon({
			iconUrl: 'https://cdn.rawgit.com/pointhi/leaflet-color-markers/master/img/marker-icon-green.png',
			shadowUrl: 'https://cdnjs.cloudflare.com/ajax/libs/leaflet/0.7.7/images/marker-shadow.png',
			iconSize: [25, 41],
			iconAnchor: [12, 41],
			popupAnchor: [1, -34],
			shadowSize: [41, 41]
		});

		var navInfoIcons = {};
		navInfoIcons['IMP'] = {};
		navInfoIcons['IMP']['ROUNDABOUT'] = new L.Icon({
			iconUrl: 'img/roundabout.png',
			iconSize: [20, 21],
			iconAnchor: [10, 10]
		});
		navInfoIcons['IMP']['YIELD'] = new L.Icon({
			iconUrl: 'img/yield.png',
			iconSize: [16, 16],
			iconAnchor: [8, 8]
		});
		navInfoIcons['IMP']['STOPSIGN'] = new L.Icon({
			iconUrl: 'img/stopsign.png',
			iconSize: [16, 16],
			iconAnchor: [8, 8]
		});
		navInfoIcons['IMP']['LIGHT'] = new L.Icon({
			iconUrl: 'img/light.png',
			iconSize: [16, 16],
			iconAnchor: [8, 8]
		});
		navInfoIcons['IMP']['BARRICADE'] = new L.Icon({
			iconUrl: 'img/barricade.png',
			iconSize: [16, 16],
			iconAnchor: [8, 8]
		});
		navInfoIcons['DIR'] = new L.Icon({
			iconUrl: 'img/straight.png',
			iconSize: [16, 16],
			iconAnchor: [8, 8]
		});
		navInfoIcons['HR'] = {};
		// navInfoIcons['HR']['HORIZONTAL'] = {
		// 	'ITN': new L.DivIcon({className: 'iconDiv', html: '<i class="fa-solid fa-arrows-left-right-to-line fa-lg itn"></i>'}),
		// 	'RDM': new L.DivIcon({className: 'iconDiv', html: '<i class="fa-solid fa-arrows-left-right-to-line fa-lg rdm"></i>'})
		// };
		// navInfoIcons['HR']['VERTICAL'] = {
		// 	'ITN': new L.DivIcon({className: 'iconDiv',  html: '<i class="fa-solid fa-arrows-left-right-to-line fa-rotate-90 fa-lg itn"></i>'}),
		// 	'RDM': new L.DivIcon({className: 'iconDiv',  html: '<i class="fa-solid fa-arrows-left-right-to-line fa-rotate-90 fa-lg rdm"></i>'})
		// };
		//navInfoIcons['HR']['GVW'] = {
		// 	'ITN': new L.DivIcon({className: 'iconDiv', html: '<i class="fa-solid fa-weight-hanging fa-lg itn"></i>'}),
		// 	'RDM': new L.DivIcon({className: 'iconDiv', html: '<i class="fa-solid fa-weight-hanging fa-lg rdm"></i>'})
		//};
		navInfoIcons['HR']['HORIZONTAL'] = {
			'ITN': new L.Icon({iconUrl: 'img/horizontal_blue.svg', iconSize: [25,25]}),
			'RDM': new L.Icon({iconUrl: 'img/horizontal_red.svg', iconSize: [25,25]})
		};
		navInfoIcons['HR']['VERTICAL'] = {
			'ITN': new L.Icon({iconUrl: 'img/vertical_blue.svg', iconSize: [25,25]}),
			'RDM': new L.Icon({iconUrl: 'img/vertical_red.svg', iconSize: [25,25]})
		};
		navInfoIcons['HR']['GVW'] = {
			'ITN': new L.Icon({iconUrl: 'img/weight_blue.svg', iconSize: [25,25]}),
			'RDM': new L.Icon({iconUrl: 'img/weight_red.svg', iconSize: [25,25]})
		};
		navInfoIcons['HR']['WEIGHT-GVW'] = {
			'ITN': new L.Icon({iconUrl: 'img/weight_blue.svg', iconSize: [25,25]}),
			'RDM': new L.Icon({iconUrl: 'img/weight_red.svg', iconSize: [25,25]})
		};

		navInfoIcons['HR']['NCV'] = {
			'RDM': new L.Icon({iconUrl: 'img/restriction.png', iconSize: [25,25]})
		};
		navInfoIcons['HR']['NSI'] = {
			'RDM': new L.Icon({iconUrl: 'img/restriction.png', iconSize: [25,25]})
		};
		navInfoIcons['HR']['WEIGHT-1AXLE'] = {
			'RDM': new L.Icon({iconUrl: 'img/weight_red.svg', iconSize: [25,25]})
		};
		navInfoIcons['HR']['WEIGHT-2AXLE'] = {
			'RDM': new L.Icon({iconUrl: 'img/weight_red.svg', iconSize: [25,25]})
		};
		navInfoIcons['HR']['WEIGHT-3AXLE'] = {
			'RDM': new L.Icon({iconUrl: 'img/weight_red.svg', iconSize: [25,25]})
		};
		navInfoIcons['EV'] = new L.Icon({
			iconUrl: 'img/cone.png',
			iconSize: [32, 32],
			iconAnchor: [12, 26]
		});
		navInfoIcons['SC'] = new L.Icon({
			iconUrl: 'img/ferry.png',
			iconSize: [22, 22],
			iconAnchor: [11, 11]
		});

		function getNavInfoIcon(props) {
			var icon;
			if(props.type == 'IMP') {
				icon = navInfoIcons[props.type][props.subType];
			} else if(props.type == 'ID') {
				icon = L.divIcon({
					className:'segIdOuter',
					html: '<span class="segId">' + props.detail + '</span>',
					iconSize: null,
					iconSize: [56, 20],
					iconAnchor: [28, 10]
				});
			} else if(props.type == 'HR') {
				if(!navInfoIcons[props.type][props.subType]) {
					console.log(props.subType);
				}
				icon = navInfoIcons[props.type][props.subType][props.source];
			} else if(props.type != 'TR') {
				icon = navInfoIcons[props.type];
			} else {
				var html = '';
				if(props.detail.indexOf('U: ALWAYS') >= 0) {
					html += '<img class="navImg" src="img/no_uturn.png">';
				} else if(props.detail.indexOf('U:') >= 0) {
					html += '<img class="navImg" src="img/no_uturn_td.png">';
				}
				if(props.detail.indexOf('L: ALWAYS') >= 0) {
					html += '<img class="navImg" src="img/no_left.png">';
				} else if(props.detail.indexOf('L:') >= 0) {
					html += '<img class="navImg" src="img/no_left_td.png">';
				}
				if(props.detail.indexOf('C: ALWAYS') >= 0) {
					html += '<img class="navImg" src="img/no_straight.png">';
				} else if(props.detail.indexOf('C:') >= 0) {
					html += '<img class="navImg" src="img/no_straight_td.png">';
				}
				if(props.detail.indexOf('R: ALWAYS') >= 0) {
					html += '<img class="navImg" src="img/no_right.png">';
				} else if(props.detail.indexOf('R:') >= 0) {
					html += '<img class="navImg" src="img/no_right_td.png">';
				}

				icon = L.divIcon({
					className:'',
					html: html,
					iconSize: [24, 20],
					iconAnchor: [12, 10]
				});
			}
			if(icon === undefined) {
				icon = L.Icon.Default;
			}
			return icon;
		}

		var baseErrorMsg = "An unexpected server error occurred; No response from server.\n";

		var mapboxStreetsLayer = L.tileLayer('https://api.mapbox.com/styles/v1/{id}/tiles/{z}/{x}/{y}?access_token=pk.eyJ1IjoiY2hvZGdzb24iLCJhIjoiY2oxM3JibHM4MDF3dTJxcDhlcnd1enF5aSJ9.Z_z0AGjZf6P9oh8NWY1JqQ', {
			maxZoom: 20,
			tileSize: 512,
			zoomOffset: -1,
			attribution: '© <a href="https://www.mapbox.com/about/maps/">Mapbox</a> © <a href="http://www.openstreetmap.org/copyright">OpenStreetMap</a>',
			id: 'mapbox/streets-v11'
		});
		baseLayers['MapBox Streets'] = mapboxStreetsLayer;
		mapboxStreetsLayer.addTo(map);

		var esriStreetsLayer = L.esri.basemapLayer('Streets', {
			maxZoom: 20
		});
		baseLayers['ESRI Streets'] = esriStreetsLayer;

		var googleRoads = L.gridLayer.googleMutant({
			type: 'roadmap' // valid values are 'roadmap', 'satellite', 'terrain' and 'hybrid'
		});
		baseLayers['Google Roads'] = googleRoads;

		var bingRoads = L.tileLayer.bing({
			bingMapsKey: BING_KEY,
			imagerySet: 'Road',
			maxZoom: 20
		});
		baseLayers['Bing Roads'] = bingRoads;

		var bcRoadsBaseLayer = L.tileLayer.wms('https://maps.gov.bc.ca/arcgis/services/province/roads_wm/MapServer/WmsServer?',
			{
				maxZoom: 20,
				layers: '0'
			});
		baseLayers['BC Transportation Base'] = bcRoadsBaseLayer;

		var mapboxSatlayer = L.tileLayer('https://api.mapbox.com/styles/v1/{id}/tiles/{z}/{x}/{y}?access_token=pk.eyJ1IjoiY2hvZGdzb24iLCJhIjoiY2oxM3JibHM4MDF3dTJxcDhlcnd1enF5aSJ9.Z_z0AGjZf6P9oh8NWY1JqQ', {
			maxZoom: 20,
			tileSize: 512,
			zoomOffset: -1,
			attribution: 'Imagery © <a href="http://mapbox.com">Mapbox</a>',
			id: 'mapbox/satellite-v9'
		});
		baseLayers['MapBox Satellite'] = mapboxSatlayer;

		var esriImageryLayer = L.esri.basemapLayer('Imagery', {
			maxZoom: 20
		});
		baseLayers['ESRI Imagery'] = esriImageryLayer;

		var googleSatellite = L.gridLayer.googleMutant({
			type: 'satellite' // valid values are 'roadmap', 'satellite', 'terrain' and 'hybrid'
		});
		baseLayers['Google Satellite'] = googleSatellite;

		var bingAerial = L.tileLayer.bing({
			bingMapsKey: BING_KEY,
			imagerySet: 'Aerial',
			maxZoom: 20
		});
		baseLayers['Bing Aerial'] = bingAerial;

		var esriTopoLayer = L.esri.basemapLayer('Topographic', {
			maxZoom: 20
		});
		baseLayers['ESRI Topographic'] = esriTopoLayer;

		var bcTopoBaseLayer = L.tileLayer.wms('https://maps.gov.bc.ca/arcserver/services/province/web_mercator_cache/MapServer/WMSServer?',
			{
				maxZoom: 20,
				layers: '0'
			});
		baseLayers['BC Topographic Base'] = bcTopoBaseLayer;

		var trimLayer = L.tileLayer.wms('http://openmaps.gov.bc.ca/geo/pub/wms',
			{
				maxZoom: 20,
				layers: 'pub:WHSE_BASEMAPPING.TRIM_WATER_LINES,pub:WHSE_BASEMAPPING.TRIM_TRANSPORTATION_LINES,pub:WHSE_BASEMAPPING.TRIM_WATER_POINTS,pub:WHSE_BASEMAPPING.TRIM_TRANSPORTATION_POINTS,pub:WHSE_BASEMAPPING.TRIM_CONTOUR_POINTS',
				styles: '3345,3334,,3344,3333,3332',
				format: 'image/png',
				transparent: true
			});
		overlays['TRIM'] = trimLayer;

		var siteLayer = new L.layerJSON({
			url: gcApi + "sites/within.json?excludeUnits=true&brief=true&bbox={lon1},{lat1},{lon2},{lat2}",
			minZoom: 14,
			caching: false,
			propertyItems: "features",
			propertyId: "properties.fullAddress",
			propertyTitle: "properties.fullAddress",
			locAsGeoJSON: true,
			propertyLoc: "geometry.coordinates",
			buildIcon: function() {
				return siteIcon;
			},
			onEachMarker: function(feature, marker) {
				marker.bindPopup(makePopupText(feature.properties));
			}

		});
		overlays["Addresses - parcel point"] = siteLayer;

		var apLayer = new L.layerJSON({
			url: gcApi + "sites/within.json"
				+ "?excludeUnits=true&brief=true&locationDescriptor=accessPoint"
				+ "&bbox={lon1},{lat1},{lon2},{lat2}",
			minZoom: 14,
			caching: false,
			propertyItems: "features",
			propertyId: "properties.fullAddress",
			propertyTitle: "properties.fullAddress",
			locAsGeoJSON: true,
			propertyLoc: "geometry.coordinates",
			buildIcon: function() {
				return apIcon;
			},
			onEachMarker: function(feature, marker) {
				marker.bindPopup(makePopupText(feature.properties));
			}
		});
		overlays["Addresses – access point "] = apLayer;

		var occLayer = new L.layerJSON({
			url: gcApi + "occupants/within.json?brief=true&bbox={lon1},{lat1},{lon2},{lat2}",
			minZoom: 1,
			caching: false,
			propertyItems: "features",
			propertyId: "properties.fullAddress",
			propertyTitle: "properties.fullAddress",
			locAsGeoJSON: true,
			propertyLoc: "geometry.coordinates",
			buildIcon: function() {
				return occIcon;
			},
			onEachMarker: function(feature, marker) {
				marker.bindPopup(makePopupText(feature.properties));
			}
		});
		overlays["Businesses"] = occLayer;

		var intLayer = new L.layerJSON({
			url: gcApi + "intersections/within.json?brief=true&bbox={lon1},{lat1},{lon2},{lat2}",
			minZoom: 14,
			caching: false,
			propertyItems: "features",
			propertyId: "properties.fullAddress",
			propertyTitle: "properties.fullAddress",
			locAsGeoJSON: true,
			propertyLoc: "geometry.coordinates",
			buildIcon: function() {
				return intIcon;
			},
			onEachMarker: function(feature, marker) {
				marker.bindPopup(makePopupText(feature.properties));
			}
		});
		overlays["Intersections"] = intLayer;

		var parcelIdLayer = L.tileLayer.wms('https://openmaps.gov.bc.ca/geo/pub/WHSE_CADASTRE.PMBC_PARCEL_FABRIC_POLY_SVW/ows?SERVICE=WMS&',
			{
				maxZoom: 20,
				maxFeatures: 200,
				styles: 7834,
				layers: 'pub:WHSE_CADASTRE.PMBC_PARCEL_FABRIC_POLY_SVW',
				transparent: true,
				format: 'image/png'
			});
		overlays['ParcelMap BC - Labels - PID'] = parcelIdLayer;

		var parcelLayer = L.tileLayer.wms('https://openmaps.gov.bc.ca/geo/pub/WHSE_CADASTRE.PMBC_PARCEL_FABRIC_POLY_SVW/ows?SERVICE=WMS&',
			{
				maxZoom: 20,
				styles: 5898,
				layers: 'pub:WHSE_CADASTRE.PMBC_PARCEL_FABRIC_POLY_SVW',
				transparent: true,
				format: 'image/png'
			});
		overlays['ParcelMap BC - Outlined'] = parcelLayer;

		var draLayer = L.tileLayer.wms('http://openmaps.gov.bc.ca/geo/ows?',
			{
				maxZoom: 20,
				layers: 'pub:WHSE_BASEMAPPING.DRA_DGTL_ROAD_ATLAS_MPAR_SP',
				transparent: true,
				format: 'image/png'
			});
		overlays['BC Digital Road Atlas'] = draLayer;

		// var gnsLayer = L.tileLayer.wms('http://test.openmaps.gov.bc.ca/geo/pub/WHSE_BASEMAPPING.GNS_GEOGRAPHICAL_NAMES_SP/ows?',
		// 	{
		// 		layers: 'pub:WHSE_BASEMAPPING.GNS_GEOGRAPHICAL_NAMES_SP',
		// 		transparent: true,
		// 		format: 'image/png'
		// 	});
		var gnsLayer = new L.layerJSON({
			url: "https://apps.gov.bc.ca/pub/bcgnws/names/official/inside"
				+ "?itemsPerPage=50&sortBy=name&outputFormat=json&outputSRS=4326"
				+ "&bbox={lon1},{lat1},{lon2},{lat2}",
			minZoom: 9,
			caching: false,
			propertyItems: "features",
			propertyId: "properties.uri",
			locAsGeoJSON: true,
			propertyLoc: "geometry.coordinates",
			buildIcon: function(data, title) {	// make icon from data
				return L.divIcon({html: data.properties.name, className: "gnsLabel"});
			},
			onEachMarker: function(feature, layer) {
				//layer.bindPopup(makePopupText(feature.properties));
			}
		});
		overlays['BC Geographical Names'] = gnsLayer;

		var impactorLayer = new L.layerJSON({
			//url: routeApi + "navInfo.json?types=IMP&bbox={lon1},{lat1},{lon2},{lat2}",
			callData: function(bbox, callback) {
				return jQuery.ajax({
					url: routeApi + "navInfo.json?" + routeQuery,
					headers: routeHeaders,
					data: {
						types: 'IMP',
						bbox: bbox[0][1] + ',' + bbox[0][0] + ',' + bbox[1][1] + ',' + bbox[1][0]
					},
					success: callback
				});
			},
			minZoom: 16,
			caching: false,
			propertyItems: "features",
			propertyId: null,
			propertyTitle: "properties.detail",
			locAsGeoJSON: true,
			propertyLoc: "geometry.coordinates",
			buildIcon: function(data) {
				return getNavInfoIcon(data.properties);
			},
			onEachMarker: function(feature, layer) {
				layer.options.rotationAngle = 90 - feature.properties.angle;
			}
		});
		overlays["Stop Signs/Lights/Yields/Barricades"] = impactorLayer;

		var navInfoLayer = new L.layerJSON({
			//url: routeApi + "navInfo.json?types=DIR,TR&bbox={lon1},{lat1},{lon2},{lat2}",
			callData: function(bbox, callback) {
				return jQuery.ajax({
					url: routeApi + "navInfo.json?" + routeQuery,
					headers: routeHeaders,
					data: {
						types: 'DIR,TR',
						bbox: bbox[0][1] + ',' + bbox[0][0] + ',' + bbox[1][1] + ',' + bbox[1][0]
					},
					success: callback
				});
			},
			minZoom: 16,
			caching: false,
			propertyItems: "features",
			propertyId: null,
			propertyTitle: "properties.detail",
			locAsGeoJSON: true,
			propertyLoc: "geometry.coordinates",
			buildIcon: function(data) {
				return getNavInfoIcon(data.properties);
			},
			onEachMarker: function(feature, layer) {
				layer.options.rotationAngle = 90 - feature.properties.angle;
				if(feature.properties.fromFragment) {
					layer.on('mouseover', function(ev) {
						clearTurnMarkers();
						turnMarkers.push(L.polyline(L.GeoJSON.coordsToLatLngs(feature.properties.fromFragment.coordinates), {color: 'blue'}));
						for(var i= 0, len = feature.properties.toFragments.length; i< len; i++) {
							turnMarkers.push(L.polyline(L.GeoJSON.coordsToLatLngs(feature.properties.toFragments[i].coordinates), {color: 'red'}));
						}
						for(var i = 0; i< turnMarkers.length; i++) {
							map.addLayer(turnMarkers[i]);
						}
					});
					layer.on('mouseout', clearTurnMarkers);
				}
			}
		});
		overlays["Navigation Info"] = navInfoLayer;

		var itnHardRestrictionLayer = new L.layerJSON({
			//url: routeApi + "navInfo.json?types=HR&restrictionSource=ITN&bbox={lon1},{lat1},{lon2},{lat2}",
			callData: function(bbox, callback) {
				return jQuery.ajax({
					url: routeApi + "navInfo.json?" + routeQuery,
					headers: routeHeaders,
					data: {
						types: 'HR',
						restrictionSource: 'ITN',
						bbox: bbox[0][1] + ',' + bbox[0][0] + ',' + bbox[1][1] + ',' + bbox[1][0]
					},
					success: callback
				});
			},
			minZoom: 10,
			caching: false,
			propertyItems: "features",
			propertyId: null,
			propertyTitle: "properties.detail",
			locAsGeoJSON: true,
			propertyLoc: "geometry.coordinates",
			buildIcon: function(data) {
				return getNavInfoIcon(data.properties);
			}
		});
		overlays["ITN Hard Restrictions"] = itnHardRestrictionLayer;

		var rdmHardRestrictionLayer = new L.layerJSON({
			//url: routeApi + "navInfo.json?types=HR&restrictionSource=RDMbbox={lon1},{lat1},{lon2},{lat2}",
			callData: function(bbox, callback) {
				return jQuery.ajax({
					url: routeApi + "navInfo.json?" + routeQuery,
					headers: routeHeaders,
					data: {
						types: 'HR',
						restrictionSource: 'RDM',
						bbox: bbox[0][1] + ',' + bbox[0][0] + ',' + bbox[1][1] + ',' + bbox[1][0]
					},
					success: callback
				});
			},
			minZoom: 10,
			caching: false,
			propertyItems: "features",
			propertyId: null,
			propertyTitle: "properties.detail",
			locAsGeoJSON: true,
			propertyLoc: "geometry.coordinates",
			buildIcon: function(data) {
				return getNavInfoIcon(data.properties);
			}
		});
		overlays["RDM Hard Restrictions"] = rdmHardRestrictionLayer;

		var eventLayer = new L.layerJSON({
			//url: routeApi + "navInfo.json?types=EV&bbox={lon1},{lat1},{lon2},{lat2}",
			callData: function(bbox, callback) {
				return jQuery.ajax({
					url: routeApi + "navInfo.json?" + routeQuery,
					headers: routeHeaders,
					data: {
						types: 'EV',
						bbox: bbox[0][1] + ',' + bbox[0][0] + ',' + bbox[1][1] + ',' + bbox[1][0]
					},
					success: callback
				});
			},
			minZoom: 4,
			caching: false,
			propertyItems: "features",
			propertyId: null,
			propertyTitle: "properties.detail",
			locAsGeoJSON: true,
			propertyLoc: "geometry.coordinates",
			buildIcon: function(data) {
				return getNavInfoIcon(data.properties);
			}
		});
		overlays["Open511 Events"] = eventLayer;

		var truckRouteLayer = new L.layerJSON({
			//url: routeApi + "navInfo.json?types=TRK&bbox={lon1},{lat1},{lon2},{lat2}",
			callData: function(bbox, callback) {
				return jQuery.ajax({
					url: routeApi + "navInfo.json?" + routeQuery,
					headers: routeHeaders,
					data: {
						types: 'TRK',
						bbox: bbox[0][1] + ',' + bbox[0][0] + ',' + bbox[1][1] + ',' + bbox[1][0]
					},
					success: callback
				});
			},
			minZoom: 10,
			caching: false,
			propertyItems: "features",
			propertyId: null,
			propertyTitle: "properties.detail",
			locAsGeoJSON: true,
			propertyLoc: "geometry.coordinates",
			dataToMarker: function(data) {
				return L.GeoJSON.geometryToLayer(data,  {
						color: '#00AA00',
						lineCap: 'butt',
						weight: 2,
						dashArray: '3 3'
				});
			}
		});
		overlays["Truck Routes"] = truckRouteLayer;

		var deadEndLayer = new L.layerJSON({
			//url: routeApi + "navInfo.json?types=DE&bbox={lon1},{lat1},{lon2},{lat2}",
			callData: function(bbox, callback) {
				return jQuery.ajax({
					url: routeApi + "navInfo.json?" + routeQuery,
					headers: routeHeaders,
					data: {
						types: 'DE',
						bbox: bbox[0][1] + ',' + bbox[0][0] + ',' + bbox[1][1] + ',' + bbox[1][0]
					},
					success: callback
				});
			},
			minZoom: 10,
			caching: false,
			propertyItems: "features",
			propertyId: null,
			propertyTitle: "properties.detail",
			locAsGeoJSON: true,
			propertyLoc: "geometry.coordinates",
			dataToMarker: function(data) {
				return L.GeoJSON.geometryToLayer(data,  {
						color: 'purple',
						lineCap: 'butt',
						weight: 2,
						dashArray: '3 3'
				});
			}
		});
		overlays["Dead Ends"] = deadEndLayer;

		var trafficLayer = new L.layerJSON({
			//url: routeApi + "navInfo.json?types=TF&departure={departure}&bbox={lon1},{lat1},{lon2},{lat2}",
			callData: function(bbox, callback) {
				return jQuery.ajax({
					url: routeApi + "navInfo.json?" + routeQuery,
					headers: routeHeaders,
					data: {
						types: 'TF',
						departure: date2String($('#time').timepicker('getTime', $('#date').datepicker('getDate'))),
						bbox: bbox[0][1] + ',' + bbox[0][0] + ',' + bbox[1][1] + ',' + bbox[1][0]
					},
					success: callback
				});
			},
			minZoom: 13,
			caching: false,
			propertyItems: "features",
			propertyId: null,
			propertyTitle: "properties.detail",
			locAsGeoJSON: true,
			propertyLoc: "geometry.coordinates",
			dataToMarker: function(data) {
				return L.GeoJSON.geometryToLayer(data);
			},
			onEachMarker: function(feature, layer) {
				if(feature.properties.subType == "SLOWEST") {
					color = '#FF0000';
				} else if(feature.properties.subType == "SLOWER") {
					color = '#FF6600';
				} else if(feature.properties.subType == "SLOW") {
					color = '#FFAA00';
				}
				layer.setStyle({color:color, weight:4, opacity: 0.75});
			}
		});
		overlays["Traffic"] = trafficLayer;

		var ferryTerminalLayer = new L.layerJSON({
			callData: function(bbox, callback) {
				return jQuery.ajax({
					url: routeApi + "navInfo.json?" + routeQuery,
					headers: routeHeaders,
					data: {
						types: 'SC',
						departure: date2String($('#time').timepicker('getTime', $('#date').datepicker('getDate'))),
						bbox: bbox[0][1] + ',' + bbox[0][0] + ',' + bbox[1][1] + ',' + bbox[1][0]
					},
					success: callback
				});
			},
			minZoom: 4,
			caching: false,
			propertyItems: "features",
			propertyId: null,
			propertyTitle: "properties.subType",
			locAsGeoJSON: true,
			propertyLoc: "geometry.coordinates",
			dataToMarker: function(data, loc) {
				if(data.geometry.type == 'Point') {
					return this._defaultDataToMarker(data, loc)
				} else {
					return L.GeoJSON.geometryToLayer(data);
				}
			},
			buildIcon: function(data) {
				return getNavInfoIcon(data.properties);
			},
			onEachMarker: function(feature, layer) {
				layer.bindPopup(feature.properties.detail);
			}
		});
		overlays["Ferry Terminals"] = ferryTerminalLayer;

		var segIdLayer = new L.layerJSON({
			//url: routeApi + "navInfo.json?types=ID&bbox={lon1},{lat1},{lon2},{lat2}",
			callData: function(bbox, callback) {
				return jQuery.ajax({
					url: routeApi + "navInfo.json?" + routeQuery,
					headers: routeHeaders,
					data: {
						types: 'ID',
						bbox: bbox[0][1] + ',' + bbox[0][0] + ',' + bbox[1][1] + ',' + bbox[1][0]
					},
					success: callback
				});
			},
			minZoom: 12,
			caching: false,
			propertyItems: "features",
			propertyId: null,
			propertyTitle: "properties.detail",
			locAsGeoJSON: true,
			propertyLoc: "geometry.coordinates",
			buildIcon: function(data) {
				return getNavInfoIcon(data.properties);
			}
		});
		overlays["Internal Segment Ids"] = segIdLayer;

		if(queryParams.get('test_results')) {
			getAndAddTestResults(queryParams.get('test_results'));
		}
		var layerControl = L.control.layers(baseLayers, overlays).addTo(map);

		// turn restriction visualition markers
		var turnMarkers = [];

		function clearTurnMarkers() {
			if(turnMarkers && turnMarkers.length > 0) {
				for(var i = 0; i< turnMarkers.length; i++) {
					map.removeLayer(turnMarkers[i]);
				}
				turnMarkers = [];
			}
		}

		// datepicker/timepicker UI setup
		$('#date').datepicker();
		$('#date').datepicker('option', 'dateFormat', "yy-mm-dd");
		$('#date').datepicker('setDate', new Date());
		$('#time').timepicker();
		$('#time').timepicker('setTime', new Date());

 		$('div.input-group').on('click', 'button.input-clear', function(evt) {
			$(this).parents('div.input-group').find('input.input-field').val('');
		});

		function makeTestResultPopupText(props) {
			let str ='<table class="popup-table">';
			Object.keys(props).forEach(function(key) {
				if(key == "partition_indices") return;
				str += '<tr><td class="rowName">' + key + ':</td><td>' + props[key] + '</td></tr>';
			});
			str += '</table>';
			return str;
		}

		function makePopupText(props) {
			var str = '<span class="popup-title">' + props.fullAddress + '</span> ';
			if(!props.occupantName) {
				str += "<button id=\"addSiteToRouteBtn\" class=\"btn btn-default miniBtn\" type=\"button\" title=\"Add Location to Route\">"
					+ "<span class=\"glyphicon glyphicon-plus\" aria-label=\"Add Location to Route\"></span>"
					+ "</button>";
			}
			if(props.localityType || props.score || props.degree || props.occupantName) {
				str +='<table class="popup-table">';

				if(props.localityType) {
					str += '<tr><td class="rowName">Locality Type:</td><td>' + props.localityType + '</td></tr>';
					str += '<tr><td class="rowName">Electoral Area:</td><td>' + props.electoralArea + '</td></tr>';
				}

				if(props.score) {
					str += '<tr><td class="rowName">Score:</td><td>' + props.score + '</td></tr>';
					str += '<tr><td class="rowName">Match Precision:</td><td>' + props.matchPrecision + '</td></tr>';
					str += '<tr><td class="rowName">Precision Points:</td><td>' + props.precisionPoints + '</td></tr>';
					str += '<tr><td class="rowName">Faults:</td><td><table class="popup-table">';
					for(var i = 0, len = props.faults.length; i < len; i++) {
						var f = props.faults[i];
						str += '<tr><td>"' + f.value + '"</td><td>' + f.element + '.<wbr>' + f.fault + '</td><td>' + f.penalty + '</td></tr>';
					}
					str += '</table></td></tr>';
				}

				if(props.degree) {
					str += '<tr><td class="rowName">Degree:</td><td>' + props.degree + '</td></tr>';
				}

				if(props.occupantName) {
					str += '<tr><td class="rowName">Image URL</td><td>';
					if(props.imageUrl) {
						str += '<img url="' + props.imageUrl + '"/>';
					} else {
						str += 'No Image';
					}
					str	+= '</td></tr>';
					str += '<tr><td class="rowName">Occupant Description</td><td>' + props.occupantDescription + '</td></tr>';
					str += '<tr><td class="rowName">Website Url</td><td>' + props.websiteUrl.replace(/\//g, '/<wbr>') + '</td></tr>';
					str += '<tr><td class="rowName">Contact E-mail</td><td>' + props.contactEmail + '</td></tr>';
					str += '<tr><td class="rowName">Contact Phone</td><td>' + props.contactPhone + '</td></tr>';
					str += '<tr><td class="rowName">Contact Fax</td><td>' + props.contactFax + '</td></tr>';
					str += '<tr><td class="rowName">Keywords</td><td>' + props.keywords.replace(/;/g, ';<wbr>') + '</td></tr>';
					str += '<tr><td class="rowName">Business Category Class</td><td>' + props.businessCategoryClass + '</td></tr>';
					str += '<tr><td class="rowName">NAICS Code</td><td>' + props.naicsCode + '</td></tr>';
				}

				str += '</table>';
			}
			return str;
		}

		// reverse geocode on map Click
		map.on('click', function(e) {
			if($('#tabs-2').hasClass('active')) {
				$('#addAddrField').val(e.latlng.lat.toFixed(5) + "," + e.latlng.lng.toFixed(5));
			}
		});

		// event handler for add to route button inside site address popup
		$('#map').on('click', '#addSiteToRouteBtn', function(e) {
			addDest($(this).parent().find('.popup-title').text());
		});

		// reusable function for suggesting geocode autocompletion options
		function geocodeSuggest(request, response, options) {
			var params = {
				minScore: 50,
				maxResults: 5,
				echo: true,
				brief: true,
				autoComplete: true,
				//exactSpelling: $('#exactSpellingChk').is(':checked'),
				matchPrecisionNot: matchPrecisionNot,
				locationDescriptor: defaultLocationDescriptor,
				addressString: request.term
			};
			$.extend(params, options);
			$.ajax({
				url: gcApi + "addresses.json",
				data: params,
				success: function(data) {
					var list = [];
					if(data.features && data.features.length > 0) {
						list = data.features.map( function(item) {
							return {
								value: item.properties.fullAddress,
								data: item
							}
						});
					}
					response(list);
				},
				error: function() {
					response([]);
				}
			});
		}

		// function to convert json or a latlng into a layer and put it on the map
		function receiveGeocode(data, center=true) {
			var layer;
			if(data instanceof L.LatLng) {
				layer = latLngToLayer(data);
			} else {
				layer = L.geoJson(data, {
					onEachFeature: function(feature, layer) {
						layer.bindPopup(makePopupText(feature.properties));
						layer.options['title'] = feature.properties.fullAddress;
						//layer.bindTooltip(feature.properties.fullAddress, {
						//		permanent: true
						//	}).openTooltip();
					}
				});
				var feature = data;
				if(data.features) {
					feature = data.features[0];
				}
				lookupAdminAreas(feature.properties.fullAddress, feature.geometry.coordinates);
			}
			if(geocodeLayer) {
				map.removeLayer(geocodeLayer);
			}
			geocodeLayer = layer;
			layer.addTo(map);
			centerMap(geocodeLayer.getBounds(), center);
		}

		function lookupAdminAreas(address, coords) {
			$('#adminAreaInfo').html("<b>" + address + "</b><br/>is in the following admin areas:<br/>");
			lookupCHSAInfo(coords);
		}

		function lookupCHSAInfo(coords) {
			var params = {
				service: "WFS",
				version: "1.0.0",
				request: "GetFeature",
				typeName: "pub:WHSE_ADMIN_BOUNDARIES.BCHA_CMNTY_HEALTH_SERV_AREA_SP",
				srsname: "EPSG:4326",
				cql_filter: "INTERSECTS(SHAPE,SRID=4326;POINT(" + coords[0] + " " + coords[1] + "))",
				propertyName: "CMNTY_HLTH_SERV_AREA_CODE,CMNTY_HLTH_SERV_AREA_NAME,LOCAL_HLTH_AREA_CODE,LOCAL_HLTH_AREA_NAME,HLTH_SERVICE_DLVR_AREA_CODE,HLTH_SERVICE_DLVR_AREA_NAME,HLTH_AUTHORITY_CODE,HLTH_AUTHORITY_NAME",
				outputFormat: "application/json",
			};

			$.ajax({
				url: "https://openmaps.gov.bc.ca/geo/pub/ows",
				data: params,
				type: "GET",
				dataType: "json",
				success: function (response, textStatus, jqXHR) {
					var f = response.features[0];
					$('#adminAreaInfo').append("CHSA: " + f.properties['CMNTY_HLTH_SERV_AREA_NAME'] + " (" + f.properties['CMNTY_HLTH_SERV_AREA_CODE'] + ")<br/>");
					$('#adminAreaInfo').append("LHA: " + f.properties['LOCAL_HLTH_AREA_NAME'] + " (" + f.properties['LOCAL_HLTH_AREA_CODE'] + ")<br/>");
					$('#adminAreaInfo').append("CSDA: " + f.properties['HLTH_SERVICE_DLVR_AREA_NAME'] + " (" + f.properties['HLTH_SERVICE_DLVR_AREA_CODE'] + ")<br/>");
					$('#adminAreaInfo').append("HA: " + f.properties['HLTH_AUTHORITY_NAME'] + " (" + f.properties['HLTH_AUTHORITY_CODE'] + ")<br/>");
				},
		    error: function(xhr, err) {
		  	}
		  });	// end ajax call
		} // end lookupCHSAInfo function

		// Geocode Address autocomplete
		$('#geocodeField').autocomplete({
			minLength: 3,
			source: geocodeSuggest,
			select: function(evt, ui) {
				receiveGeocode(ui.item.data);
			}
		});

		var geocodeLayer = null;

		// Geocode Address event handler
		function geocode($field, callback, locationDescriptor = defaultLocationDescriptor) {
			var latLng = isCoords($field.val());
			if(latLng) {
				callback(latLng);
			} else {
				$.ajax({
					url: gcApi + "addresses.json",
					data: {
						matchPrecisionNot: matchPrecisionNot,
						locationDescriptor: locationDescriptor,
						echo: true,
						brief: true,
						addressString: $field.val()
					},
					success: callback,
					error: function(request) {
						alert(baseErrorMsg + "Error retrieving geocode results, please try your search again.");
						console.log(request);
					}
				});
			}
		}

		$('#geocodeField').keypress(function(e) {
 			if(e.which == 13) {
				if(geocodeLayer) {
					map.removeLayer(geocodeLayer);
					geocodeLayer = null;
				}
    		geocode($('#geocodeField'), receiveGeocode);
    		return false;
  		}
		});

		$('#geocodeBtn').on("click", function() {
			if(geocodeLayer) {
				map.removeLayer(geocodeLayer);
				geocodeLayer = null;
			}
			geocode($('#geocodeField'), receiveGeocode);
		});

		$('#randomBtn').on("click", function() {
			if(geocodeLayer) {
				map.removeLayer(geocodeLayer);
				geocodeLayer = null;
			}
			randomAddress($('#geocodeField'), defaultLocationDescriptor, function(data) {
				receiveGeocode(data, false);
			});
		});

		$('#gmapsBtn').on("click", function() {
			window.open('http://maps.google.com/?q=' + $('#geocodeField').val());
		});

		$('#listBtn').on("click", function() {
			var url = gcApi + "addresses.xhtml"
					+	"?locationDescriptor=" + defaultLocationDescriptor
					+ "&echo=true&brief=true"
					+ "&minScore=50&maxResults=5&autoComplete=true"
					+ "&matchPrecisionNot=" + matchPrecisionNot
					+ "&addressString=" + $('#geocodeField').val();
			window.open(url);
		});

		$('#addressClear').on("click", function() {
			if(geocodeLayer) {
				map.removeLayer(geocodeLayer);
				geocodeLayer = null;
			}
		});

		// Routing
		var routeLayer;
		var routeRequest;
		var betweenPairsRequest;

		function getRouteIcon(index) {
			if(index == 0) {
				return greenIcon;
			} else if(index == -1) {
				return redIcon;
			} else {
				return new L.NumberedIcon({number: index});
			}
		}

		function clearRoute() {
			$('#timing').empty();
			$('#downloadKml').hide();
			$('#notifications').empty();
			$('#directionsHeader').empty();
			$('#directions').empty();
			if(routeLayer) {
				map.removeLayer(routeLayer);
				routeLayer = null;
			}
			if(directionSelectMarker != null) {
				map.removeLayer(directionSelectMarker);
			}
			if(restrictionSelectMarker != null) {
				map.removeLayer(restrictionSelectMarker);
			}
		}

		function buildRouteParams() {
			var params = {};
			params['points'] = $('#routerList input.input-field').map( function(index, element) {
				if($(element).data('marker')) {
					var latLng = $(element).data('marker').getLatLng();
					return latLng.lng + "," + latLng.lat;
				}
				return null;
			}).get().join(',');

			params['criteria'] = $('input[name=criteria]:checked').val();
			params['enable'] = "";

			if($('#ferrySchedulesChk').is(':checked')) {
				params['enable'] += "sc,";
			}
			if($('#trafficChk').is(':checked')) {
				params['enable'] += "tf,";
			}
			if($('#eventsChk').is(':checked')) {
				params['enable'] += "ev,";
			}
			if($('#gdfChk').is(':checked')) {
				params['enable'] += "gdf,";
				params['gdf'] = buildGdfString();
			}
			if($('#ldfChk').is(':checked')) {
				params['enable'] += "ldf,";
			}
			if($('#timeDependentChk').is(':checked')) {
				params['enable'] += "td,";
			}
			if($('#turnRestrictionsChk').is(':checked')) {
				params['enable'] += "tr,";
			}
			if($('#xingCostsChk').is(':checked')) {
				params['enable'] += "xc,";
				params['xingCost'] = buildXingCostString();
			}
			if($('#turnCostsChk').is(':checked')) {
				params['enable'] += "tc,";
				if($('#truckControlsChk').is(':checked')) {
					params['turnCost'] = $('#leftTruckTurnCost').val() + "," + $('#rightTruckTurnCost').val();
				} else {
					params['turnCost'] = $('#leftTurnCost').val() + "," + $('#rightTurnCost').val();
				}
			}
			if($('#simplifyDirectionsChk').is(':checked')) {
				params['simplifyDirections'] = "true";
			}
			if(!isNaN( $('#simplifyThreshold').val()) ) {
				params['simplifyThreshold'] = $('#simplifyThreshold').val();
			}
			
			if($('#snapDistanceChk').is(':checked')) {
				params['snapDistance'] = "true";
			}
			if(!isNaN( $('#snapDistance').val()) ) {
				params['snapDistance'] = $('#snapDistance').val();
			}

			var date = $('#time').timepicker('getTime', $('#date').datepicker('getDate'));
			params['departure'] = date2String(date);
			if($('#truckControlsChk').is(':checked')) {
				params['vehicleType'] = "truck";
				if($('#partition').val()) {
					params['partition'] = $('#partition').val();
				}
				if($('#followTruckRouteChk').is(':checked')) {
					params['followTruckRoute'] = "true";
				}
				if($('#truckRouteMultiplier').val()) {
					params['truckRouteMultiplier'] = $('#truckRouteMultiplier').val();
				}
				if($('#height').val()) {
					params['height'] = $('#height').val();
				}
				if($('#width').val()) {
					params['width'] = $('#width').val();
				}
				if($('#length').val()) {
					params['length'] = $('#length').val();
				}
				if($('#weight').val()) {
					params['weight'] = $('#weight').val();
				}
				if($('#restrictionSource').val()) {
					params['restrictionSource'] = $('#restrictionSource').val();
				}
				if($('#excludeRestrictions').val()) {
					params['excludeRestrictions'] = $('#excludeRestrictions').val();
				}
				
				var restrictionValues = [];
				if($('#noCommercialVehicleChk').is(':checked')) {
					restrictionValues.push('NCV:1');
				}
				if($('#noSelfIssueChk').is(':checked')) {
					restrictionValues.push('NSI:1');
				}
				if($('#weight1axle').val()) {
					restrictionValues.push('WEIGHT-1AXLE:' + $('#weight1axle').val());
				}
				if($('#weight2axle').val()) {
					restrictionValues.push('WEIGHT-2AXLE:' + $('#weight2axle').val());
				}
				if($('#weight3axle').val()) {
					restrictionValues.push('WEIGHT-3AXLE:' + $('#weight3axle').val());
				}
				if(restrictionValues.length > 0) {
					params['restrictionValues'] = restrictionValues.join(',');
				}

			}

			if($('#correctSideChk').is(':checked')) {
				params['correctSide'] = 'true';
			} else {
				params['correctSide'] = 'false';
			}

			if($('#roundTripChk').is(':checked')) {
				params['roundTrip'] = 'true';
			} else {
				params['roundTrip'] = 'false';
			}

			return params;
		}

		function loadRouteParamsFromUrl() {
			let params = JSON.parse(decodeURIComponent(queryParams.get('routeParams')));
			if(!params) return;
			$('#routerTab').click();
			// add a point for each point
			if(params['points']) {
				let p = params['points'].split(',');
				for(var i = 0; i < p.length; i += 2) {
					addDest(p[i+1] + "," + p[i]);
				}
			} 
			if(params['criteria']) {
				$('input[name=criteria]').val([params['criteria']]);
			}
			if(params['enable'] !== undefined) {
				let enable = params['enable'].split(",");
				setCheckbox('#ferrySchedulesChk', enable.includes('sc'));
				setCheckbox('#trafficChk', enable.includes('tf'));
				setCheckbox('#eventsChk', enable.includes('ev'));
				setCheckbox('#gdfChk', enable.includes('gdf'));
				setCheckbox('#ldfChk', enable.includes('ldf'));
				setCheckbox('#timeDependentChk', enable.includes('td'));
				setCheckbox('#turnRestrictionsChk', enable.includes('tr'));
				setCheckbox('#xingCostsChk', enable.includes('xc'));
				setCheckbox('#timeDependentChk', enable.includes('td'));
				setCheckbox('#turnCostsChk', enable.includes('tc'));
			}
			if(params['xingCost']) {
				importXingCostString(params['xingCost']);
			}

			setCheckbox('#simplifyDirectionsChk', params['simplifyDirections']);
			setTextField('#simplifyThreshold', params['simplifyThreshold']);

			setCheckbox('#snapDistanceChk', params['snapDistance']);
			setTextField('#snapDistance', params['snapDistance']);

			if(params['departure']) {
				let date = new Date(params['departure']);
				$('#date').datepicker('setDate', date);
				$('#time').timepicker('setTime', date);
			}

			// vehicletype="truck" is our indication that truck mode was enabled
			if(params['vehicleType'] == "truck") {
				$('#truckControlsChk').prop('checked', true);
				displayTruckControls();
				if(params['turnCost']) {
					var turnCosts = params['turnCost'].split(",");
					$('#leftTruckTurnCost').val(turnCosts[0]);
					$('#rightTruckTurnCost').val(turnCosts[1]);
				}
			} else {
				if(params['turnCost']) {
					var turnCosts = params['turnCost'].split(",");
					$('#leftTurnCost').val(turnCosts[0]);
					$('#rightTurnCost').val(turnCosts[1]);
				}
			}

			if(params['gdf']) {
				importGdfString(params['gdf']);
			}

			setCheckbox('#followTruckRouteChk', params['followTruckRoute']);
			setTextField('#truckRouteMultiplier', params['truckRouteMultiplier']);
			setTextField('#partition', params['partition']);
			setTextField('#height', params['height']);
			setTextField('#width', params['width']);
			setTextField('#length', params['length']);
			setTextField('#weight', params['weight']);
			setTextField('#restrictionSource', params['restrictionSource']);
			setTextField('#excludeRestrictions', params['excludeRestrictions']);
			setCheckbox('#correctSideChk', params['correctSide']);
			setCheckbox('#roundTripChk', params['roundTrip']);
		}

		function setTextField(selector, value) {
			if(value !== undefined) {
				$(selector).val(value);
			}
		}

		function setCheckbox(selector, value) {
			if(value !== undefined) {
				if(value == "true" || value === true) {
					$(selector).prop('checked', true);
				} else {
					$(selector).prop('checked', false);
				}
			}
		}

		function setUrlParams(params) {
			var url = new URL(window.location.href);
			url.searchParams.set("routeParams", encodeURIComponent(JSON.stringify(params)));
			window.history.replaceState(null, document.title, url);
		}

		function route($field, center = true) {
			// don't route while we're seting up
			if(settingUp) return;

			// assemble the route parameters
			let params = buildRouteParams();

			// put the params in the URL
			setUrlParams(params);

			// check for at least two points to route between
			// test will be an empty string if all inputs have a point
			var test = $('#routerList input.input-field').map( function(index, element) {
				if( $(element).data('marker') ) {
					return "";
				}
				return "1";
			}).get().join("");
			if(test != "") {
				if($field && center) {
					map.panTo($field.data('marker').getLatLng());
				}
				return;
			}
			clearRoute();
			$('#timing').html('Calculating Route...');

			var queryPrefix = ""
			if($('#truckControlsChk').is(':checked')) {
				queryPrefix = "truck/";
			}
			var query = 'directions.json';

			if($('#optimizeChk').is(':checked')) {
				query = 'optimalDirections.json';
			}

			if($('#nearestStopChk').is(':checked')) {
				doBetweenPairsRequest(params, center);
			} else {
				doRouteRequest(queryPrefix + query, params, center);
			}
		}

		function doBetweenPairsRequest(params, center) {
			params['maxPairs'] = 1;
			var match = params['points'].match(/([^,]*,[^,]*),(.*)/);
			params['fromPoints'] = match[1];
			params['toPoints'] = match[2];
			params['points'] = undefined;
			if(betweenPairsRequest != null) {
				betweenPairsRequest.abort();
			}
			betweenPairsRequest = $.ajax({
				url: routeApi + 'distance/betweenPairs.json?' + routeQuery,
				method: routeMethod,
				headers: routeHeaders,
				data: params,
				success: function(data) {
					if(data.pairs[0] && data.pairs[0].routeFound) {
						var fromPoint = data.fromPoints[data.pairs[0].from];
						var toPoint = data.toPoints[data.pairs[0].to];
						params['points'] = fromPoint[0] + ',' + fromPoint[1] + ',' + toPoint[0] + ',' + toPoint[1];
						doRouteRequest('directions.json', params, center);
					} else {
						$('#timing').html("No route exists in the BC Digital Road Atlas between the first and any of the other points.");
					}
				},
				error: function(request) {
					if(request.statusText != "abort") {
						alert(baseErrorMsg + "Error retrieving betweenPairs results, please try your route again.");
						$('#timing').html("Error retrieving route results, please try your route again.");
						console.log(request);
					}
				}
			});
		}

		// receives test result data through iframe from testing app
		window.addEventListener("message", (event) => {
			if(event.data.features)
			addTestResults(event.data);
		});

		function addTestResults(data) {
			// don't draw the geometry for any failed routes
			var features = [];
			for(let f of data.features) {
				if(f.properties.distance > 0) features.push(f);
			}
			var testResultsLayer = L.geoJSON(features, {
				style: getTestStyle,
				pane: map.getPane('routePane')
			});
			testResultsLayer.bindPopup(function(layer) {
				return makeTestResultPopupText(layer.feature.properties);
			});
			// add start and end markers, and partition markers
			for(var i = 0; i < data.features.length; i++) {
				var coords = data.features[i].geometry.coordinates
				var startCoord = coords[0];
				var endCoord = coords[coords.length-1];
				if(Array.isArray(startCoord[0])) {
					startCoord = startCoord[0];
					endCoord = endCoord[endCoord.length-1];
				}
				testResultsLayer.addLayer(L.marker(L.GeoJSON.coordsToLatLng(startCoord), {icon: getRouteIcon(0)}));
				testResultsLayer.addLayer(L.marker(L.GeoJSON.coordsToLatLng(endCoord), {icon: getRouteIcon(-1)}));
				// add partition markers
				var partition_indices = data.features[i].properties.partition_indices;
				for(var j = 0; j < partition_indices.length; j++) {
					var index = partition_indices[j];
					if(index != '') {
						var coord = data.features[i].geometry.coordinates[index];
						testResultsLayer.addLayer(L.circleMarker(L.GeoJSON.coordsToLatLng(coord), {color: "red"}));
					}
				}
			}
			testResultsLayer.addTo(map);
			centerMap(testResultsLayer.getBounds());
		}

		function getAndAddTestResults(url) {
			$.ajax({
				url: url,
				dataType: "json",
				success: addTestResults
			});
		}

		var testColors = ['green','yellow'];
		var testColorIdx = 0;
		function getTestStyle(feature) {
			var style = {color: testColors[testColorIdx], opacity: '0.6', weight: 4};
			testColorIdx = (testColorIdx + 1) % testColors.length;
			return style;
		}

		function doRouteRequest(query, params, center) {
			if(routeRequest != null) {
				routeRequest.abort();
			}
			routeRequest = $.ajax({
				url: routeApi + query + '?' + routeQuery,
				method: routeMethod,
				headers: routeHeaders,
				data: params,
				success: function(data) {
					clearRoute();
					// if a valid route was returned
					if(data.route && data.route.length > 1) {
						if(data.partition) {
							var features = [];
							for(var p = 0; p < data.partitions.length; p++) {
								var end = data.route.length;
								if(p < data.partitions.length - 1) {
									end = data.partitions[p+1].index + 1;
								}
								features.push({
									type: "Feature",
									properties: {
										value: (data.partitions[p].isTruckRoute || data.partitions[p].ownership == "Ministry of Transportation")
									},
									geometry: {
										type: "LineString",
										coordinates: data.route.slice(data.partitions[p].index, end)
									}
								});
							}
							var geoJson = {
								type: "FeatureCollection",
								features: features
							};
							routeLayer = L.geoJson(geoJson, {
									pane: map.getPane('routePane'),
									onEachFeature: function(feature, layer) {
										if(feature.properties.value) {
											layer.setStyle({
												color:"#0000FF",
												weight:7,
												opacity: 0.75
											});
										} else {
											layer.setStyle({
												color:"#FF0000",
												weight:7,
												opacity: 0.75,
											  lineCap: 'butt',
											  dashArray: '7 4'
										  });
										}
								}
							}).addTo(map);
						} else {
							routeLayer = L.geoJson({
									type: "Feature",
									properties: {},
									geometry: {
										type: "LineString",
										coordinates: data.route
									}
								}, {
									pane: map.getPane('routePane'),
									onEachFeature: function(feature, layer) {
										var color = "#0000FF";
										if(params['criteria'] == "fastest") {
											color = "#FF00FF";
										}
										layer.setStyle({color:color, weight:7, opacity: 0.75});
								}
							}).addTo(map);
						}
						centerMap(routeLayer.getBounds(), center);

						// update icon numbering
						$('#routerList input.input-field').each( function(index, element) {
							var layer = $(element).data('marker');
							if(data.visitOrder) {
								index = data.visitOrder[index];
								if(index == data.visitOrder.length - 1) {
									index = -1;
								}
							} else if($(element).parents('div.form-group').next().length == 0) {
								index = -1;
							}
							if(layer) {
								layer.setIcon(getRouteIcon(index));
							}
						});
					}

					// var $last;
					// if(data.visitOrder) {
					// 	$last = $('#routerList input.input-field:nth-child(' + (data.visitOrder[data.visitOrder.length-1] + 1) +')');
					// } else {
					// 	$last = $('#routerList input.input-field').filter(':last');
					// }
					// if($last.data('marker')) {
					// 	$last.data('marker').setIcon(getRouteIcon(-1));
					// }
					if(data.routeFound) {
						if(data.optimizationExecutionTime) {
							$('#timing').html('Distances between stops calculated in ' + data.routingExecutionTime/1000 + ' seconds<br\>'
								+ 'Optimization performed in ' + data.optimizationExecutionTime/1000 + ' seconds<br\>'
								+ 'Final route calculated in ' + (data.executionTime - data.routingExecutionTime - data.optimizationExecutionTime)/1000 + ' seconds<br\>'
								+ 'Route travels ' + data.distance + ' km in ' + data.timeText);
						} else {
							$('#timing').html('Route calculated in ' + data.executionTime/1000 + ' seconds<br\>Route travels ' + data.distance + ' km in ' + data.timeText);
						}
						$('#downloadKml').show();
						var notes = data.notifications;
						if(notes) {
							for(i = 0; i < notes.length; i++) {
								var $note = $("<div class=\"notification\">" + notes[i].message + "</div>");
								$('#notifications').append($note);
							}
						}
						$('#directionsHeader').html('Directions:');
						var dirs = data.directions;
						for(i = 0; i < dirs.length; i++) {
							var $dir = $("<div class=\"direction\" title=\"Click to zoom in to start of route leg.\"></div>");
							$dir.append("<div class=\"" + dirs[i].type + "\"></div>");
							$dirBody = $("<div class=\"dirBody\"></div>");
							if(dirs[i].notifications) {
								var notes = dirs[i].notifications;
								for(n = 0; n < notes.length; n++) {
									$dirBody.append("<div class=\"notification " + notes[n].type + "\">" + notes[n].message + "</div>");
								}
							}
							$dirBody.append(dirs[i].text);
							if(dirs[i].laneRequirements) {
								var lrs = dirs[i].laneRequirements;
								for(var n = 0; n < lrs.length; n++) {
									var $laneRequirement = $("<div class=\"laneRequirement\"></div>");
									$laneRequirement.append("<div>" + lrs[n].message + "</div>");
									$laneRequirement.append($("<div class=\"noShrink\"></div>").append(makeSafeLanesTable(lrs[n])));
									$dirBody.append($laneRequirement);
									$laneRequirement.data('latlng', {'lat': lrs[n].location.coordinates[1], 'lng': lrs[n].location.coordinates[0]});
								}
							}
							$dir.append($dirBody);
							$('#directions').append($dir);
							$dir.data('latlng', {'lat': dirs[i].point[1], 'lng': dirs[i].point[0]});
						}
					} else {
						$('#timing').html('No route exists in the BC Digital Road Atlas<br\>');
					}
				},
				error: function(request) {
					if(request.statusText != "abort") {
						alert(baseErrorMsg + "Error retrieving route results, please try your route again.");
						$('#timing').html("Error retrieving route results, please try your route again.");
						console.log(request);
					}
				}
			});
		}

		function makeSafeLanesTable(laneRequirements) {
			var safeLanes = laneRequirements.safeLanes;
			var $table = $("<table class=\"safeLanesTable\"></table>");
			var $row = $("<tr></tr>");
			$row.append("<td></td>");
			$row.append("<td class=\"centerLine\"></td>");
			for(var i = 0; i < safeLanes.length; i++) {
				var cls = "unsafe";
				if(safeLanes[i]) {
					cls = "safe";
				}
				$row.append("<td class=\"" + cls + "\">" + (i+1) + "</td>");
			}
			$table.append($row);
			return $table;
		}

		Sortable.create(document.getElementById('routerList'),{
			handle: ".reorder",
			draggable: ".form-group",
			forceFallback: true,
			onUpdate: function(evt) {
				route(null);
			}
		});

		// press enter on router field
		$('#routerList').on('keypress', 'input.input-field', function(e) {
			if(e.which == 13) {
				var latLng = isCoords($(this).val());
				if(latLng) {
    				receiveRouteGeocode(latLng, $(this));
				}
    			return false;
  			}
		});

		// pick random location button
		$('#routerList').on('click', 'button.random', function() {
			clearRoute();
			randomAddress($(this).parents('div.form-group').find('input.input-field'), 'accessPoint', function(data, $field) {
				receiveRouteGeocode(data, $field, false);
			}, $('#timing'));
		});

		// open in gmaps button
		$('#routerList').on('click', 'button.gmaps', function() {
			window.open('http://maps.google.com/?q='
					+ $(this).parents('div.form-group').find('input.input-field').val());
		});

		// zoom to Location button
		$('#routerList').on('click', 'button.zoom-to', function() {
			var $inputField = $(this).parents('div.input-group').find('input.input-field');
			var marker = $inputField.data('marker');
			if(marker) {
				centerMap(marker.getLatLng().toBounds(10), true);
			}
		});

		// copy to clipboard from addAddrField
		new ClipboardJS('.copyToClipboardBtn');

		// clear router input field button
		$('#routerList').on('click', 'button.input-clear', function() {
			clearRoute();
			var $inputField = $(this).parents('div.input-group').find('input.input-field');
			var marker = $inputField.data('marker');
			if(marker) {
				map.removeLayer(marker);
			}
			// if there are more than 2 destinations
			if($('#routerList > div.form-group').size() > 2) {
				// delete this destination field and route the remaining fields
				$(this).parents('div.form-group').remove();
				route(null);
			} else {
				// must leave at least 2 fields, just clear this field
				$inputField.val('');
				$inputField.data('marker', null);
				setUrlParams(buildRouteParams());
			}
		});

		function addDest(address = '') {
			var $input = $('#routerList input.input-field').filter(function(index) {
				return $(this).val() == '';
			}).first();
			if(address == '' || $input.size() != 1) {
				var $formGroup = $('#routerList > div.form-group:first-child').clone().appendTo('#routerList');
				$input = $formGroup.find('input.input-field');
				$input.val('');
				$input.data('marker', null);
				$input.autocomplete({
					minLength: 3,
					source: function(request, response) {
						geocodeSuggest(request, response, {
							locationDescriptor: 'accessPoint'
						});
					},
					select: function(evt, ui) {
						receiveRouteGeocode(ui.item.data, $(evt.target));
					}
				});
				$formGroup[0].scrollIntoView(false);
			}
			if(address != '') {
				$input.val(address);
				geocode($input, function(data) {
					receiveRouteGeocode(data, $input);
				}, 'accessPoint');
			}
		}

		// add destination button
		$('#addDestBtn').on('click', function() {
			addDest($('#addAddrField').val());
			$('#addAddrField').val('');
		});

		$('#configDialog').dialog({
			autoOpen: false,
			resizable: false,
			height: 785,
			width: 450
		});
		$('.configDialogLink').on('click', function(evt) {
			$('#configDialog').dialog('open');
		});

		// need this to catch change events from dynamically added config inputs
		$('#configDialog').on('change', '.routeOnChange', function(evt) {
			updateConfigString();
			route(null, false);
		});

		$('#configString').on('change', function(evt) {
			var s = $('#configString').val();
			s.split("&").forEach(function(item) {
				var pair = item.split("="), key = pair[0], value = pair[1];
				switch(key) {
					case 'globalDistortionField' :
						value.split(",").forEach(function(gdf) {
							var pair = gdf.split(":"), key = pair[0], value = pair[1];
							$('#' + key.replace(/\./g, "\\.")).val(value);
						});
						break;
					case 'xingCost':
						var xingCosts = value.split(",");
						$('#yieldCost').val(xingCosts[0]);
						$('#signCost').val(xingCosts[1]);
						$('#lightCost').val(xingCosts[2]);
						$('#multiplier').val(xingCosts[3]);
					  break;
					case 'turnCost':
						var turnCosts = value.split(",");
						$('#leftTurnCost').val(turnCosts[0]);
						$('#rightTurnCost').val(turnCosts[1]);
						$('#leftTruckTurnCost').val(turnCosts[2]);
						$('#rightTruckTurnCost').val(turnCosts[3]);
				}
			});
		});

		$('input[name=criteria]').on('change', function(evt) {
			route(null, false);
		});

		$('.routeOnChange').on('change', function(evt) {
			route(null, false);
		});

		$('#date').on('change', function(evt) {
			trafficLayer.refresh();
			ferryScheduleLayer.refresh();
		});
		$('#time').on('change', function(evt) {
			trafficLayer.refresh();
			ferryScheduleLayer.refresh();
		});

		$('#roundTripChk').on('change', function(evt) {
			$('#nearestStopChk').prop('checked', false);
			route(null, false);
		});

		$('#optimizeChk').on('change', function(evt) {
			$('#nearestStopChk').prop('checked', false);
			route(null, false);
		});

		$('#nearestStopChk').on('change', function(evt) {
			$('#optimizeChk').prop('checked', false);
			$('#roundTripChk').prop('checked', false);
			route(null, false);
		});

		$('#timeDependentChk').on('change', function(evt) {
			$('#ferrySchedulesChk').prop('checked', false);
			$('#trafficChk').prop('checked', false);
			$('#eventsChk').prop('checked', false);
			route(null, false);
		});

		$('#eventsChk').on('change', function(evt) {
			$('#timeDependentChk').prop('checked', true);
			route(null, false);
		});

		$('#ferrySchedulesChk').on('change', function(evt) {
			$('#timeDependentChk').prop('checked', true);
			route(null, false);
		});

		$('#trafficChk').on('change', function(evt) {
			$('#timeDependentChk').prop('checked', true);
			route(null, false);
		});

		function displayTruckControls() {
			if($('#truckControlsChk').is(':checked')) {
				$('#truckControls').show();
			} else {
				$('#truckControls').hide();
			}
		}
		displayTruckControls();
		$('#truckControlsChk').on('change', function(evt) {
			displayTruckControls();
		});
		$('#routeOptionsChk').on('change', function(evt) {
			if($('#routeOptionsChk').is(':checked')) {
				$('#routerControls').hide();
			} else {
				$('#routerControls').show();
			}
		});
		$('#downloadKml').hide();
		$('#downloadKml').on('click', function() {
			let params = buildRouteParams();
			var queryPrefix = ""
			if($('#truckControlsChk').is(':checked')) {
				queryPrefix = "truck/";
			}
			var query = 'directions.kml';

			if($('#optimizeChk').is(':checked')) {
				query = 'optimalDirections.kml';
			}
			window.open(routeApi + queryPrefix + query + '?' + routeQuery + '&' + $.param(params));
		});

		var directionMarker = null;
		var directionSelectMarker = null;

		var restrictionMarker = null;
		var restrictionSelectMarker = null;

		$('#directions').on('mouseenter', 'div.direction', function(evt) {
			if(directionMarker != null) {
				map.removeLayer(directionMarker);
			}
			var latlng = $(evt.target).data('latlng');
			if(latlng) {
				directionMarker = L.circleMarker(latlng, {pane:'popupPane'}).addTo(map);
			}
		});

		$('#directions').on('mouseleave', 'div.direction', function(evt) {
			if(directionMarker != null) {
				map.removeLayer(directionMarker);
			}
		});

		// handler for clicks on directions
		$('#directions').on('click', 'div.direction', function(evt) {
			var $dirDiv = $(evt.currentTarget);
			if(directionSelectMarker != null) {
				map.removeLayer(directionSelectMarker);
			}
			if($dirDiv.hasClass('selectedDirection')) {
				$dirDiv.removeClass('selectedDirection')
					.prop('title', 'Click to zoom in to start of route leg.');
				centerMap(routeLayer.getBounds());
			} else {
				$('#directions div.selectedDirection').removeClass('selectedDirection')
					.prop('title', 'Click to zoom in to start of route leg.');
				$dirDiv.addClass('selectedDirection')
					.prop('title', 'Click to zoom out to route extent.');
				var latlng = $dirDiv.data('latlng');
				if(latlng) {
					directionSelectMarker = L.circleMarker(latlng).addTo(map);
					centerMap(L.latLngBounds(latlng, latlng));
				}
			}
		});

		$('#directions').on('mouseenter', 'div.laneRequirement', function(evt) {
			if(restrictionMarker != null) {
				map.removeLayer(restrictionMarker);
			}
			var latlng = $(evt.target).data('latlng');
			if(latlng) {
				restrictionMarker = L.circleMarker(latlng, {color : '#FF0000', pane:'popupPane'}).addTo(map);
			}
		});

		$('#directions').on('mouseleave', 'div.laneRequirement', function(evt) {
			if(restrictionMarker != null) {
				map.removeLayer(restrictionMarker);
			}
		});

		// handler for clicks on restrictions
		$('#directions').on('click', 'div.laneRequirement', function(evt) {
			var $lrDiv = $(evt.currentTarget);
			if(restrictionSelectMarker != null) {
				map.removeLayer(restrictionSelectMarker);
			}
			if($lrDiv.hasClass('selectedRestriction')) {
				$lrDiv.removeClass('selectedRestriction')
					.prop('title', 'Click to zoom in to restriction location.');
				centerMap(routeLayer.getBounds());
			} else {
				$('#directions div.selectedRestriction').removeClass('selectedRestriction')
					.prop('title', 'Click to zoom in to restriction location.');
				$lrDiv.addClass('selectedRestriction')
					.prop('title', 'Click to zoom out to route extent.');
				var latlng = $lrDiv.data('latlng');
				if(latlng) {
					restrictionSelectMarker = L.circleMarker(latlng, {color : '#FF0000'}).addTo(map);
					centerMap(L.latLngBounds(latlng, latlng));
				}
			}
			evt.stopPropagation(); //prevents also handling the click on the enclosing direction
		});

		function receiveRouteGeocode(data, $field, center = true) {
			var layer, latLng;
			var pos = $field.parents('div.form-group').index();
			var icon = getRouteIcon(pos);
			if(data instanceof L.LatLng) {
				latLng = data;
			} else {
				// sort out whether we have a single feature or a featureCollection
				var feature = data;
				if(data.features) {
					feature = data.features[0];
				}
				$field.val(feature.properties.fullAddress);
				latLng = L.latLng(feature.geometry.coordinates[1], feature.geometry.coordinates[0]);
			}
			layer = L.marker(latLng, {icon: icon, draggable: true, autoPan: true});
			layer.on('moveend', function(ev) {
				$('#routerList input.input-field').each( function(index, element) {
					if($(element).data('marker') == ev.target) {
						var ll = ev.target.getLatLng();
						$(element).val(ll.lat.toFixed(5) + "," + ll.lng.toFixed(5));
						return false;
					}
					return true;
				});
				route(null, false);
			});
			if(feature) {
				layer.bindPopup(makePopupText({'fullAddress': feature.properties.fullAddress}));
				layer.options['title'] = feature.properties.fullAddress;
				//layer.bindTooltip(feature.properties.fullAddress, {
				//		permanent: true
				//	}).openTooltip();
			} else {
				layer.bindPopup('<span class="popup-title">' + latLng.lat + "," + latLng.lng + '</span>');
				layer.options['title'] = "" + latLng.lat + "," + latLng.lng;
			}

			var oldMarker = $field.data('marker');
			if(oldMarker) {
				map.removeLayer(oldMarker);
			}
			$field.data('marker', layer);
			layer.addTo(map);
			route($field, center);
		}

		// Routing - Address autocomplete
		$('#routerList input.input-field').autocomplete({
			minLength: 3,
			source: function(request, response) {
				geocodeSuggest(request, response, {
					locationDescriptor: 'accessPoint'
				});
			},
			select: function(evt, ui) {
				receiveRouteGeocode(ui.item.data, $(evt.target));
			}
		});

		// setup default chekboxes based on server defaults
		$.ajax({
			url: routeApi + "defaults.json?" + routeQuery,
			headers: routeHeaders,
			success: function(data) {
				for(var i = 0; i < data.enableOptions.length; i++) {
					switch(data.enableOptions[i]) {
						case 'td' :
							$('#timeDependentChk').prop('checked', true);
							break;
						case 'tr' :
							$('#turnRestrictionsChk').prop('checked', true);
							break;
						case 'ldf' :
							$('#ldfChk').prop('checked', true);
							break;
						case 'gdf' :
							$('#gdfChk').prop('checked', true);
							break;
						case 'xc' :
							$('#xingCostsChk').prop('checked', true);
							break;
						case 'tc' :
							$('#turnCostsChk').prop('checked', true);
							break;
						case 'ev' :
							$('#eventsChk').prop('checked', true);
							break;
						case 'tf' :
							$('#trafficChk').prop('checked', true);
							break;
						case 'sc' :
							$('#ferrySchedulesChk').prop('checked', true);
							break;
					}
				}
				// build/populate config table with default values
				if(data.defaultTruckRouteMultiplier) {
					$('#truckRouteMultiplier').val(data.defaultTruckRouteMultiplier);
				}
				if(data.simplifyThreshold) {
					$('#simplifyThreshold').val(data.simplifyThreshold);
				}
				if(data.snapDistance) {
					$('#snapDistance').val(data.snapDistance);
				}
				if(data.xingCost) {
					var xingCosts = data.xingCost.split(",");
					$('#yieldCost').val(xingCosts[0]);
					$('#signCost').val(xingCosts[1]);
					$('#lightCost').val(xingCosts[2]);
					$('#multiplier').val(xingCosts[3]);
				}
				if(data.turnCost) {
					var turnCosts = data.turnCost.split(",");
					$('#leftTurnCost').val(turnCosts[0]);
					$('#rightTurnCost').val(turnCosts[1]);
					$('#leftTruckTurnCost').val(turnCosts[2]);
					$('#rightTruckTurnCost').val(turnCosts[3]);
				}
				var gdfData = {};
				if(!data.globalDistortionField.TRUCK) {
					gdfData.TRUCK = data.globalDistortionField;
				} else {
					gdfData = data.globalDistortionField
				}
				$tbody = $("#gdfTable > tbody");
				$tbody.empty();
				const keys = Object.keys(gdfData.TRUCK);
				for (const key of keys) {
					if(key.endsWith(".truck")) continue;
					$tbody.append("<tr><td>" + key + "</td>"
						+ "<td><input id=\"" + key + ".CAR\" class=\"routeOnChange gdfCar\" value=\"" + gdfData.CAR?.[key]
									+ "\" required type=\"number\" min=\"0.1\" max=\"10\" step=\"any\"></td>"
						+ "<td><input id=\"" + key + ".TRUCK\" class=\"routeOnChange gdfTruck\" value=\"" + gdfData.TRUCK[key]
									+ "\" required type=\"number\" min=\"0.1\" max=\"10\" step=\"any\"></td>"
							+ "<td><input id=\"" + key + ".truck.TRUCK\" class=\"routeOnChange gdfTruck\" value=\"" + gdfData.TRUCK[key + ".truck"]
								+ "\" required type=\"number\" min=\"0.1\" max=\"10\" step=\"any\"></td></tr>");
				}
				loadRouteParamsFromUrl();
				updateConfigString();
				settingUp = false;
				route(null);
			},
			error: function(request) {
				// alert(baseErrorMsg + "Error retrieving default config from server.");
				console.log(request);
			}
		});

		var occsByTagLayer;

		// Tag-it setup (including autocomplete) for Occupants by tag
		$('#tags').tagit({
			allowSpaces: true,
			autocomplete: {
				source: function(request, response) {
					$.ajax({
						url: gcApi + "occupants/tags.json",
						data: {tag: request.term},
						success: response,
						error: function() {
							response([]);
						}
					});
				}
			}
		});

		$('.tagit-new > input').prop('placeholder', 'Enter tags');

		// Find nearby Occupants by Tag event handler
		$('#findOccsByTag').on("click", function() {
			if(occsByTagLayer) {
				map.removeLayer(occsByTagLayer);
				occsByTagLayer = null;
			}
			var tagList = $('#tags').tagit("assignedTags").join(";");
			occsByTagLayer = new L.layerJSON({
				url: gcApi + "occupants/within.json?tags=" + tagList + "&bbox={lon1},{lat1},{lon2},{lat2}",
				caching: false,
				propertyItems: "features",
				propertyId: "properties.fullAddress",
				locAsGeoJSON: true,
				propertyLoc: "geometry.coordinates",
				buildIcon: function() {
					return occIcon;
				},
				onEachMarker: function(feature, layer) {
					layer.bindPopup(makePopupText(feature.properties));
					layer.options['title'] = feature.properties.fullAddress;
				}
			});
			occsByTagLayer.addTo(map);
		});

		$('#clearTags').on('click', function() {
			$('#tags').tagit('removeAll');
			if(occsByTagLayer) {
				map.removeLayer(occsByTagLayer);
				occsByTagLayer = null;
			}
		})

		// Find Occupants By Name Autocomplete
		$('#nameField').autocomplete({
			minLength: 4,
			source: function(request, response) {
				$.ajax({
					url: gcApi + "occupants/addresses.json",
					data: {
						minScore: 50,
						maxResults: 5,
						echo: false,
						autoComplete: true,
						brief: true,
						addressString: request.term
					},
					success: function(data) {
						var list = [];
						if(data.features && data.features.length > 0) {
							list = data.features.map( function(item) {
								return {
									value: item.properties.fullAddress,
									data: item
								};
							});
						}
						response(list);
					},
					error: function() {
						response([]);
					}
				});
			},
			select: function(evt,ui) {
				if(namedOccLayer) {
					map.removeLayer(namedOccLayer);
				}
				namedOccLayer = L.geoJson(ui.item.data, {
					onEachFeature: function(feature, layer) {
						layer.bindPopup(makePopupText(feature.properties));
						layer.options['title'] = feature.properties.fullAddress;
					}
				}).addTo(map);
				centerMap(namedOccLayer.getBounds());
			}
		});

		var namedOccLayer;

		// Find Occupants By Name event handler
		function findOccs($field) {
			var addr = $field.val();
			$.ajax({
				url: gcApi + "occupants/addresses.json",
				data: {
					echo: 'false',
					brief: true,
					addressString: addr
				},
				success: function(data) {
					if(namedOccLayer) {
						map.removeLayer(namedOccLayer);
						namedOccLayer = null;
					}
					namedOccLayer = L.geoJson(data, {
						onEachFeature: function(feature, layer) {
							layer.bindPopup(makePopupText(feature.properties));
							layer.options['title'] = feature.properties.fullAddress;
						}
					}).addTo(map);
					centerMap(namedOccLayer.getBounds());
				},
				error: function(request) {
					alert(baseErrorMsg + "Error retrieving occupants by name, please try your search again.");
					console.log(request);
				}
			});
		};

		$('#nameField').keypress(function(e) {
			if(e.which == 13) {
				findOccs($('#nameField'));
				return false;
			}
		});

		$('#findOccsByName').on("click", function() {
			findOccs($('#nameField'));
		});

		$('#nameClear').on('click', function() {
			if(namedOccLayer) {
				map.removeLayer(namedOccLayer);
				namedOccLayer = null;
			}
		});


		// isochrones
		var isoLayer = null;
		var isoRequest = null;

		function clearIsochrone() {
			if(isoLayer) {
				map.removeLayer(isoLayer);
				isoLayer = null;
			}
		}

		$('#isoClear').on('click', function() {
			var oldMarker = $('#isoGeocodeField').data('marker');
			if(oldMarker) {
				map.removeLayer(oldMarker);
			}
			$('#isoGeocodeField').data('marker', layer);
			clearIsochrone();
		});

		function receiveIsoGeocode(data) {
			var layer, latLng;
			if(data instanceof L.LatLng) {
				latLng = data;
				layer = latLngToLayer(data, {icon: icon});
			} else {
				// sort out whether we have a single feature or a featureCollection
				var feature = data;
				if(data.features) {
					feature = data.features[0];
				}
				$('#isoGeocodeField').val(feature.properties.fullAddress);
				latLng = L.latLng(feature.geometry.coordinates[1], feature.geometry.coordinates[0]);
				layer = L.geoJson(data, {
					onEachFeature: function(feature, layer) {
						layer.bindPopup(makePopupText({'fullAddress': feature.properties.fullAddress}));
						layer.options['title'] = feature.properties.fullAddress;
					}
				});
			}
			var oldMarker = $('#isoGeocodeField').data('marker');
			if(oldMarker) {
				map.removeLayer(oldMarker);
			}
			$('#isoGeocodeField').data('marker', layer);
			layer.addTo(map);
			doIsochrone();
		}

		$('#isoGeocodeField').autocomplete({
			minLength: 3,
			source: function(request, response) {
				geocodeSuggest(request, response, {
					locationDescriptor: 'accessPoint'
				});
			},
			select: function(evt, ui) {
				receiveIsoGeocoder(ui.item.data);
			}
		});

		// pick random location button
		$('#isoRandom').on('click', function() {
			clearIsochrone();
			randomAddress($('#isoGeocodeField'), 'accessPoint', function(data) {
				receiveIsoGeocode(data);
			});
		});

		$('#zoneSize').on('change', doIsochrone);
		$('#zoneCount').on('change', doIsochrone);
		$('#inboundChk').on('change', doIsochrone);

		function doIsochrone() {
			var latLng = $('#isoGeocodeField').data('marker').getLatLng();
			var params = {
				point : latLng.lng + "," + latLng.lat,
				zoneSize : $('#zoneSize').val(),
				zoneCount : $('#zoneCount').val()
			}
			if($('#inboundChk').is(':checked')) {
				params['inbound'] = 'true';
			} else {
				params['inbound'] = 'false';
			}

			if(isoRequest != null) {
				isoRequest.abort();
			}

			var service = "isochrones";
			if($('#testChk').is(':checked')) {
				service = "loop";
			}
			isoRequest = $.ajax({
				url: routeApi + service + ".json?" + routeQuery,
				method: "GET", //routeMethod,
				//headers: routeHeaders,
				data: params,
				success: function(data) {
					clearIsochrone();
					// if valid isochrones were returned
					if(data) {
						isoLayer = L.geoJson(data, {
							// onEachFeature: function(feature, layer) {
							// 	var color = "#0000FF";
							// 	layer.setStyle({color:color, weight:7, opacity: 0.5});
							//}
						}).addTo(map);
						centerMap(isoLayer.getBounds());
					}
				},
				error: function(request) {
					if(request.statusText != "abort") {
						alert(baseErrorMsg + "Error retrieving isochrone results, please try your request again.");
						console.log(request);
					}
				}
			});
		};

		var tabs = true;
		$('#hideButton').on('click', function() {
			if(tabs) {
				$('#tabWrapper').animate({
					left: -425
				}, 425, "swing", function() {
					$('#hideButton').prop('title', 'Expand side panel');
					$('#hideButton span').removeClass('glyphicon-chevron-left');
					$('#hideButton span').addClass('glyphicon-chevron-right');
					tabs = false;
					map.invalidateSize();
				});
			} else {
				$('#tabWrapper').animate({
					left: 0
				}, 425, "swing", function() {
					$('#hideButton').prop('title', 'Collapse side panel');
					$('#hideButton span').removeClass('glyphicon-chevron-right');
					$('#hideButton span').addClass('glyphicon-chevron-left');
					tabs = true;
					map.invalidateSize();
				});
			}
		});

		function isCoords(input) {
			var matches = input.match(/^\s*(-?\d{1,3}(?:\.\d*)?)\s*,\s*(-?[0-9]{1,3}(?:\.\d*)?)\s*$/);
			if(matches != null) {
				var lat = matches[1];
				var lng = matches[2];
				if(lat >= -90 && lat <= 90 && lng >= -180 && lng <= 180) {
					return new L.latLng(lat,lng);
				}
			}
			return false;
		}

		// Random Address event handler
		function randomAddress($field, locationDescriptor, callback, $statusDiv = null) {
			if($statusDiv) {
				$statusDiv.html('Jumping to random civic address...');
			}

			// random lat
			var bounds = map.getBounds();
			var north = Math.min(bounds.getNorth(), 60)
			var south = Math.max(bounds.getSouth(), 48.3)
			var height = north - south;
			var lat = (Math.random() * height * 0.8) + south + (height * 0.1);

			// random lng
			var west = bounds.getWest();
			if(tabs) {
				var west = map.containerPointToLatLng([400,0]).lng;
			}
			west = Math.max(west, -139.06);
			var east = Math.min(bounds.getEast(), -114.03);
			var width = east - west;
			var lng = (Math.random() * width * 0.8) + west + (width * 0.1);

			$.ajax({
				url: gcApi + "sites/nearest.json",
				data: {
					locationDescriptor: locationDescriptor,
					excludeUnits: true,
					onlyCivic: true,
					brief: true,
					point: lng + "," + lat
				},
				success: function(data) {
					if($statusDiv) {
						$statusDiv.empty();
					}
					if(data.properties?.fullAddress) {
						$field.val(data.properties.fullAddress);
						return callback(data, $field);
					}
				},
				error: function(request) {
					if($statusDiv) {
						$statusDiv.empty();
					}
					alert(baseErrorMsg + "Error retrieving nearest site to random point, please try your request again.");
					console.log(request);
				}
			});
		}

		function latLngToLayer(latLng, markerOptions) {
			var marker = L.marker(latLng, markerOptions);
			marker.bindPopup('<span class="popup-title">' + latLng.lat + "," + latLng.lng + '</span>');
			var layer = L.featureGroup([marker]);
			return layer;
		}

		function centerMap(bounds, center = true) {
			var options = {
				maxZoom: 16
			};
			options.paddingBottomRight = [20,20];
			options.paddingTopLeft = [20,20];
			if(tabs) {
				options.paddingTopLeft = [420,20];
			}
			if(center) {
				map.fitBounds(bounds.pad(0.25), options);
			} else {
				// check if the point is hidden behind the options tabs (400px wide)
				let mapLL = L.CRS.EPSG3857.latLngToPoint(map.getBounds().getSouthWest(), map.getZoom());
				let boundsLL = L.CRS.EPSG3857.latLngToPoint(bounds.getSouthWest(), map.getZoom());
				let diff = boundsLL.x - mapLL.x;
				if(!map.getBounds().contains(bounds) || (tabs && (diff < 400)) ) {
					// if the bounds aren't within the current map bounds
					// zoom out to include the bounds
					map.fitBounds(bounds.extend(map.getBounds()).pad(0.25), options);
				}
			}
		}
		function date2String(date) {
			var tzOffset = -(date.getTimezoneOffset());
			return date.getFullYear() + '-'
				+ (date.getMonth()+1).toString().padStart(2, '0') + '-'
				+ (date.getDate()).toString().padStart(2, '0') + 'T'
				+ (date.getHours()).toString().padStart(2, '0') + ':'
				+ (date.getMinutes()).toString().padStart(2, '0') + ':'
				+ '00' + (tzOffset < 0 ? '-' : '+')
				+ Math.abs(tzOffset / 60).toString().padStart(2, '0') + ':'
				+ (tzOffset % 60).toString().padStart(2, '0');
		}

		function buildXingCostString() {
			return $('#yieldCost').val() + ","
					+ $('#signCost').val() + ","
					+ $('#lightCost').val() + ","
					+ $('#multiplier').val();
		}

		function buildGdfString() {
			var gdfSelector = 'input.gdfCar';
			if($('#truckControlsChk').is(':checked')) {
				gdfSelector = 'input.gdfTruck';
			}
			var s = "";
			$(gdfSelector).each( function() {
				var fieldName = $(this).prop('id');
				fieldName = fieldName.substring(0, fieldName.lastIndexOf('.'));
				s += fieldName + ":" + $(this).val() + ",";
			});
			return s;
		}

		function updateConfigString() {
			var s = "gdf=" + buildGdfString()
					+ "&xingCost=" + buildXingCostString()
					+ "&turnCost=" + $('#leftTurnCost').val() + "," + $('#rightTurnCost').val() + ","
					+ $('#leftTruckTurnCost').val() + "," + $('#rightTruckTurnCost').val();
			$('#configString').val(s);
		}

		function importGdfString(gdfString) {
			var vehicleType = 'CAR';
			if($('#truckControlsChk').is(':checked')) {
				vehicleType = 'TRUCK';
			}
			gdfString.split(",").forEach(function(gdf) {
				var pair = gdf.split(":"), key = pair[0], value = pair[1];
				$('#' + key.replace(/\./g, "\\.") + "\\." + vehicleType).val(value);
			});
		}

		function importXingCostString(xingCostString) {
			var xingCosts = xingCostString.split(",");
			$('#yieldCost').val(xingCosts[0]);
			$('#signCost').val(xingCosts[1]);
			$('#lightCost').val(xingCosts[2]);
			$('#multiplier').val(xingCosts[3]);
		}

		if(queryParams.get('q')) {
			$('#geocodeField').val(queryParams.get('q'));
			geocode($('#geocodeField'), receiveGeocode);
		}

	</script>
</body>
</html><|MERGE_RESOLUTION|>--- conflicted
+++ resolved
@@ -437,16 +437,10 @@
 								</button>
 							</div>
 						</div>
-<<<<<<< HEAD
 						<div>
 							<input id="exactSpellingChk" type="checkbox" aria-label="Exact Spelling" title="Exact Spelling"> Exact Spelling<br/>
 							<h5><b>Note:</b> exactSpelling is only suitable for demos. Enable by appending '&gc=tst' to the URL of this web application.</h5><br/>
 						</div>
-=======
-						<!--div>
-							<input id="exactSpellingChk" type="checkbox" aria-label="Exact Spelling" title="Exact Spelling"> Exact Spelling<br/>
-						</div-->
->>>>>>> 2e698704
 						</form>
 						<div>
 							<h4>Examples:</h4>
